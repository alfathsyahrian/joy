/*
 *	
 * Copyright (c) 2016 Cisco Systems, Inc.
 * All rights reserved.
 * 
 * Redistribution and use in source and binary forms, with or without
 * modification, are permitted provided that the following conditions
 * are met:
 * 
 *   Redistributions of source code must retain the above copyright
 *   notice, this list of conditions and the following disclaimer.
 * 
 *   Redistributions in binary form must reproduce the above
 *   copyright notice, this list of conditions and the following
 *   disclaimer in the documentation and/or other materials provided
 *   with the distribution.
 * 
 *   Neither the name of the Cisco Systems, Inc. nor the names of its
 *   contributors may be used to endorse or promote products derived
 *   from this software without specific prior written permission.
 * 
 * THIS SOFTWARE IS PROVIDED BY THE COPYRIGHT HOLDERS AND CONTRIBUTORS
 * "AS IS" AND ANY EXPRESS OR IMPLIED WARRANTIES, INCLUDING, BUT NOT
 * LIMITED TO, THE IMPLIED WARRANTIES OF MERCHANTABILITY AND FITNESS
 * FOR A PARTICULAR PURPOSE ARE DISCLAIMED. IN NO EVENT SHALL THE
 * COPYRIGHT HOLDERS OR CONTRIBUTORS BE LIABLE FOR ANY DIRECT,
 * INDIRECT, INCIDENTAL, SPECIAL, EXEMPLARY, OR CONSEQUENTIAL DAMAGES
 * (INCLUDING, BUT NOT LIMITED TO, PROCUREMENT OF SUBSTITUTE GOODS OR
 * SERVICES; LOSS OF USE, DATA, OR PROFITS; OR BUSINESS INTERRUPTION)
 * HOWEVER CAUSED AND ON ANY THEORY OF LIABILITY, WHETHER IN CONTRACT,
 * STRICT LIABILITY, OR TORT (INCLUDING NEGLIGENCE OR OTHERWISE)
 * ARISING IN ANY WAY OUT OF THE USE OF THIS SOFTWARE, EVEN IF ADVISED
 * OF THE POSSIBILITY OF SUCH DAMAGE.
 *
 */

/**
 * \file salt.c
 *
 * \brief Sequence of Application Lengths and Times (SALT) data
 * feature module, using the C preprocessor generic programming
 * interface defined in feature.h.
 *
 */

#include <stdio.h>  
#include <string.h>   /* for memset() */
#include "salt.h"     
#include "pkt.h"      /* for tcp macros */

/**
 * \fn inline void salt_init (struct salt *salt)
 * \param salt structure to initialize
 * \return none
 */
inline void salt_init (struct salt *salt) {
    salt->np = 0;
    memset(salt->pkt_len, 0, sizeof(salt->pkt_len));
    memset(salt->pkt_time, 0, sizeof(salt->pkt_time));
    memset(salt->seq, 0, sizeof(salt->seq));
    memset(salt->ack, 0, sizeof(salt->ack));
}

/**
 * \fn void salt_update (struct salt *salt,
                         const void *data,
                         unsigned int len,
                         unsigned int report_salt,
                         const void *extra,
                         const unsigned int extra_len,
                         const EXTRA_TYPE extra_type)
 * \param salt structure to initialize
 * \param data data to use for update
 * \param len length of the data
 * \param report_salt flag to determine if we filter salt
 * \param extra Void pointer which gives access to any additional
 *              necessary info that this function needs to perform properly.
 * \param extra_len Length in bytes of the data that \p extra is pointing to.
 * \param extra_type Enumeration value that specifies what type
 *                   of data \p extra points to.
 * \return none
 */
<<<<<<< HEAD
void salt_update (struct salt *salt,
                  const void *tcp_start,
                  unsigned int len,
                  unsigned int report_salt,
                  const void *extra,
                  const unsigned int extra_len,
                  const EXTRA_TYPE extra_type) {
=======
void salt_update (struct salt *salt, 
		  const struct pcap_pkthdr *header,
		  const void *tcp_start, 
		  unsigned int len, 
		  unsigned int report_salt) {
>>>>>>> 3af92aee
    const struct tcp_hdr *tcp = tcp_start;  

    if (report_salt) {
        if (salt->np < MAX_NUM_PKT) {
	    salt->seq[salt->np] = ntohl(tcp->tcp_seq);
	    salt->ack[salt->np] = ntohl(tcp->tcp_ack);	
	    salt->np++;
	} 
    }
}

/**
 * \fn void salt_print_json (const struct salt *x1, const struct salt *x2, zfile f)
 * \param x1 pointer to salt structure
 * \param x2 pointer to salt structure
 * \param f output file
 * \return none
 */
void salt_print_json (const struct salt *x1, const struct salt *x2, zfile f) {
    unsigned int i;

#if 0

    if (x1->np) {
        zprintf(f, ",\"oseq\":[");
	for (i=0; i < x1->np; i++) {
	    if (i) {
		zprintf(f, ",");
	    }
	    zprintf(f, "%u", x1->seq[i] - x1->seq[0]);
	}
        zprintf(f, "],oack\":[");
	for (i=0; i < x1->np; i++) {
	    if (i) {
		zprintf(f, ",");
	    }
	    zprintf(f, "%u", x1->ack[i] - x1->ack[0]);
	}
        zprintf(f, "]");
    }
    if (x2 && x2->np) {
        zprintf(f, ",\"iseq\":[");
	for (i=0; i < x2->np; i++) {
	    if (i) {
		zprintf(f, ",");
	    }
	    zprintf(f, "%u", x2->seq[i] - x2->seq[0]);
	}
        zprintf(f, "],iack\":[");
	for (i=0; i < x2->np; i++) {
	    if (i) {
		zprintf(f, ",");
	    }
	    zprintf(f, "%u", x2->ack[i] - x2->ack[0]);
	}
        zprintf(f, "]");
    }

#else 
    
    if (x1->np) {
        zprintf(f, ",\"oseq\":[");
	for (i=0; i < x1->np; i++) {
	    if (i) {
		zprintf(f, ",%u", x1->seq[i] - x1->seq[i-1]);
	    } else {
		zprintf(f, "%u", x1->seq[i]);
	    }
	}
        zprintf(f, "],oack\":[");
	for (i=0; i < x1->np; i++) {
	    if (i) {
		zprintf(f, ",%u", x1->ack[i] - x1->ack[i-1]);
	    } else {
		zprintf(f, "%u", x1->ack[i]);
	    }
	}
        zprintf(f, "]");
    }
    if (x2 && x2->np) {
        zprintf(f, ",\"iseq\":[");
	for (i=0; i < x2->np; i++) {
	    if (i) {
		zprintf(f, ",%u", x2->seq[i] - x2->seq[i-1]);
	    } else {
		zprintf(f, "%u", x2->seq[i]);
	    }
	}
        zprintf(f, "],iack\":[");
	for (i=0; i < x2->np; i++) {
	    if (i) {
		zprintf(f, ",%u", x2->ack[i] - x2->ack[i-1]);
	    } else {
		zprintf(f, "%u", x2->ack[i]);
	    }
	}
        zprintf(f, "]");
    }

#endif

}

/**
 * \fn void salt_delete (struct salt *salt)
 * \param salt pointer to salt stucture
 * \return none
 */
void salt_delete (struct salt *salt) { 
    /* no memory needs to be freed */
}

/**
 * \fn void salt_unit_test ()
 * \param none
 * \return none
 */
void salt_unit_test () {
    
    /* no unit test at this time */

} 
<|MERGE_RESOLUTION|>--- conflicted
+++ resolved
@@ -63,38 +63,23 @@
 
 /**
  * \fn void salt_update (struct salt *salt,
+ *                       const struct pcap_pkthdr *header,
                          const void *data,
                          unsigned int len,
-                         unsigned int report_salt,
-                         const void *extra,
-                         const unsigned int extra_len,
-                         const EXTRA_TYPE extra_type)
+                         unsigned int report_salt)
  * \param salt structure to initialize
+ * \param header pointer to the pcap packet header
  * \param data data to use for update
  * \param len length of the data
  * \param report_salt flag to determine if we filter salt
- * \param extra Void pointer which gives access to any additional
- *              necessary info that this function needs to perform properly.
- * \param extra_len Length in bytes of the data that \p extra is pointing to.
- * \param extra_type Enumeration value that specifies what type
- *                   of data \p extra points to.
- * \return none
- */
-<<<<<<< HEAD
-void salt_update (struct salt *salt,
-                  const void *tcp_start,
-                  unsigned int len,
-                  unsigned int report_salt,
-                  const void *extra,
-                  const unsigned int extra_len,
-                  const EXTRA_TYPE extra_type) {
-=======
+ * 
+ * \return none
+ */
 void salt_update (struct salt *salt, 
 		  const struct pcap_pkthdr *header,
 		  const void *tcp_start, 
 		  unsigned int len, 
 		  unsigned int report_salt) {
->>>>>>> 3af92aee
     const struct tcp_hdr *tcp = tcp_start;  
 
     if (report_salt) {
