/*
 *	
 * Copyright (c) 2016 Cisco Systems, Inc.
 * All rights reserved.
 * 
 * Redistribution and use in source and binary forms, with or without
 * modification, are permitted provided that the following conditions
 * are met:
 * 
 *   Redistributions of source code must retain the above copyright
 *   notice, this list of conditions and the following disclaimer.
 * 
 *   Redistributions in binary form must reproduce the above
 *   copyright notice, this list of conditions and the following
 *   disclaimer in the documentation and/or other materials provided
 *   with the distribution.
 * 
 *   Neither the name of the Cisco Systems, Inc. nor the names of its
 *   contributors may be used to endorse or promote products derived
 *   from this software without specific prior written permission.
 * 
 * THIS SOFTWARE IS PROVIDED BY THE COPYRIGHT HOLDERS AND CONTRIBUTORS
 * "AS IS" AND ANY EXPRESS OR IMPLIED WARRANTIES, INCLUDING, BUT NOT
 * LIMITED TO, THE IMPLIED WARRANTIES OF MERCHANTABILITY AND FITNESS
 * FOR A PARTICULAR PURPOSE ARE DISCLAIMED. IN NO EVENT SHALL THE
 * COPYRIGHT HOLDERS OR CONTRIBUTORS BE LIABLE FOR ANY DIRECT,
 * INDIRECT, INCIDENTAL, SPECIAL, EXEMPLARY, OR CONSEQUENTIAL DAMAGES
 * (INCLUDING, BUT NOT LIMITED TO, PROCUREMENT OF SUBSTITUTE GOODS OR
 * SERVICES; LOSS OF USE, DATA, OR PROFITS; OR BUSINESS INTERRUPTION)
 * HOWEVER CAUSED AND ON ANY THEORY OF LIABILITY, WHETHER IN CONTRACT,
 * STRICT LIABILITY, OR TORT (INCLUDING NEGLIGENCE OR OTHERWISE)
 * ARISING IN ANY WAY OUT OF THE USE OF THIS SOFTWARE, EVEN IF ADVISED
 * OF THE POSSIBILITY OF SUCH DAMAGE.
 *
 */

/**
 * \file tls.c
 *
 * \brief contains the functionality for TLS awareness
 * 
 */
#include <stdio.h>  
#include <pcap.h>  
#include <ctype.h>   
#include <string.h> 
#include <stdlib.h>
#include <netinet/in.h>
#include <openssl/x509.h>
#include <openssl/asn1.h>
#include <openssl/pem.h>
#include "tls.h"
#include "parson.h"
#include "fingerprint.h"
#include "pkt.h"
#include "utils.h"

/********************************************
 *********
 * LOGGING
 *********
 ********************************************/
/** select destination for printing out information
 *
 ** TO_SCREEN = 0 for 'info' file
 *
 **  TO_SCREEN = 1 for 'stderr'
 */
#define TO_SCREEN 1

/** used to print out information during tls execution
 *
 ** print_dest will either be assigned to 'stderr' or 'info' file
 *  depending on the TO_SCREEN setting.
 */
static FILE *print_dest = NULL;
extern FILE *info;

/** sends information to the destination output device */
#define loginfo(...) { \
        if (TO_SCREEN) print_dest = stderr; else print_dest = info; \
        fprintf(print_dest,"%s: ", __FUNCTION__); \
        fprintf(print_dest, __VA_ARGS__); \
        fprintf(print_dest, "\n"); }

#define JOY_TLS_DEBUG 0

/*
 * The maxiumum allowed length of a serial number is 20 octets
 * according to RFC5290 section 4.1.2.2. We give some leeway
 * for any non-conforming certificates.
 */
#define MAX_CERT_SERIAL_LENGTH 24

<<<<<<< HEAD
=======
/*
 * External objects, defined in joy.c
 */
extern char *tls_fingerprint_file;
extern unsigned int ipfix_collect_port;

>>>>>>> 72b5f7c3
/* Store the tls_fingerprint.json data */
static fingerprint_db_t tls_fingerprint_db;
static int tls_fingerprint_db_loaded = 0;

/* Local prototypes */
static int tls_certificate_process(const void *data, int data_len, struct tls_information *tls_info);
static int tls_header_version_capture(struct tls_information *tls_info, const struct tls_header *tls_hdr);
static void tls_certificate_printf(const struct tls_certificate *data, zfile f);


/*
 * Inline functions
 */
static inline unsigned int timer_lt_tls (const struct timeval *a, const struct timeval *b) {
    return (a->tv_sec == b->tv_sec) ? (a->tv_usec < b->tv_usec) : (a->tv_sec < b->tv_sec);
}

static inline void timer_sub_tls (const struct timeval *a, const struct timeval *b, struct timeval *result)  {
    result->tv_sec = a->tv_sec - b->tv_sec;        
    result->tv_usec = a->tv_usec - b->tv_usec;     
    if (result->tv_usec < 0) {                         
        --result->tv_sec;                                
        result->tv_usec += 1000000;                      
    }                                                    
}

static inline void timer_clear_tls (struct timeval *a) {
    a->tv_sec = a->tv_usec = 0; 
}

static unsigned int timeval_to_milliseconds_tls (struct timeval ts) {
    unsigned int result = ts.tv_usec / 1000 + ts.tv_sec * 1000;
    return result;
}

/**
 * \fn void tls_init (struct tls_information *r)
 *
 * \brief Initialize the memory of TLS struct \r.
 *
 * \param r TLS record structure pointer
 *
 * \return
 */
void tls_init (struct tls_information *r) {
    int i;

    r->role = role_unknown;
    r->tls_op = 0;
    r->num_ciphersuites = 0;
    r->num_tls_extensions = 0;
    r->num_server_tls_extensions = 0;
    r->tls_sid_len = 0;
    r->tls_v = 0;
    r->tls_client_key_length = 0;
    r->certificate_buffer = 0;
    r->certificate_offset = 0;
    r->start_cert = 0;
    r->sni = 0;
    r->sni_length = 0;

    memset(r->tls_len, 0, sizeof(r->tls_len));
    memset(r->tls_time, 0, sizeof(r->tls_time));
    memset(r->tls_type, 0, sizeof(r->tls_type));
    memset(r->ciphersuites, 0, sizeof(r->ciphersuites));
    memset(r->tls_extensions, 0, sizeof(r->tls_extensions));
    memset(r->server_tls_extensions, 0, sizeof(r->server_tls_extensions));
    memset(r->tls_sid, 0, sizeof(r->tls_sid));
    memset(r->tls_random, 0, sizeof(r->tls_random));

    r->num_certificates = 0;
    for (i = 0; i < MAX_CERTIFICATES; i++) {
        struct tls_certificate *cert = &r->certificates[i];

        cert->length = 0;
        cert->signature = NULL;
        cert->signature_length = 0;
        memset(cert->signature_algorithm, 0,
               sizeof(cert->signature_algorithm));
        memset(cert->subject_public_key_algorithm, 0,
               sizeof(cert->signature_algorithm));
        cert->subject_public_key_size = 0;
        cert->signature_key_size = 0;
        cert->serial_number = NULL;
        cert->serial_number_length = 0;
        cert->validity_not_before = NULL;
        cert->validity_not_before_length = 0;
        cert->validity_not_after = NULL;
        cert->validity_not_after_length = 0;
        cert->num_issuer_items = 0;
        cert->num_subject_items = 0;
        cert->num_extension_items = 0;
        memset(cert->issuer, 0, sizeof(cert->issuer));
        memset(cert->subject, 0, sizeof(cert->subject));
        memset(cert->extensions, 0, sizeof(cert->extensions));
    }
}

/**
 * \fn void tls_delete (struct tls_information *r)
 *
 * \brief Clear and free memory of TLS struct \r.
 *
 * \param r TLS record structure pointer
 *
 * \return
 */
void tls_delete (struct tls_information *r) {
    int i, j = 0;

    if (r == NULL) {
      return;
    }

    if (r->sni) {
        free(r->sni);
    }
    if (r->certificate_buffer) {
        free(r->certificate_buffer);
    }
    for (i=0; i<r->num_tls_extensions; i++) {
        if (r->tls_extensions[i].data) {
            free(r->tls_extensions[i].data);
        }
    }
    for (i=0; i<r->num_server_tls_extensions; i++) {
        if (r->server_tls_extensions[i].data) {
            free(r->server_tls_extensions[i].data);
        }
    }

    for (i = 0; i < r->num_certificates; i++) {
        struct tls_certificate *cert = &r->certificates[i];

        if (cert->signature) {
            /* Free the signature */
            free(cert->signature);
        }
        if (cert->serial_number) {
            /* Free the serial number */
            free(cert->serial_number);
        }
        for (j = 0; j < cert->num_issuer_items; j++) {
            /*
             * Iterate over all the issuer entries.
             */
            struct tls_item_entry *entry = &cert->issuer[j];

            if (entry->data) {
                /* Free the entry data */
	            free(entry->data);
            }
        }
        for (j = 0; j < cert->num_subject_items; j++) {
            /*
             * Iterate over all the subject entries.
             */
            struct tls_item_entry *entry = &cert->subject[j];

            if (entry->data) {
                /* Free the entry data */
	            free(entry->data);
            }
        }
        for (j = 0; j < cert->num_extension_items; j++) {
            /*
             * Iterate over all the subject entries.
             */
            struct tls_item_entry *entry = &cert->extensions[j];

            if (entry->data) {
                /* Free the entry data */
	            free(entry->data);
            }
        }
        if (cert->validity_not_before) {
            free(cert->validity_not_before);
        }
        if (cert->validity_not_after) {
            free(cert->validity_not_after);
        }
    }
}

static unsigned short raw_to_unsigned_short (const void *x) {
    unsigned short int y;
    const unsigned char *z = x;

    y = z[0];
    y *= 256;
    y += z[1];
    return y;
}

/**
 * \fn void tls_header_get_length (const struct tls_header *hdr)
 *
 * \brief Calculate the message body length encoded in the TLS header.
 *
 * \param hdr TLS header structure pointer
 *
 * \return Length of the message body.
 */
static unsigned int tls_header_get_length (const struct tls_header *hdr) {
    return hdr->lengthLo + (((unsigned int) hdr->lengthMid) << 8);
}

/**
 * \fn void tls_handshake_get_length (const struct tls_handshake *hand)
 *
 * \brief Calculate the body length encoded in the TLS handshake header.
 *
 * \param hand TLS handshake structure pointer
 *
 * \return Length of the handshake body.
 */
static unsigned int tls_handshake_get_length (const struct tls_handshake *hand) {
    unsigned int len = 0;

    len = (unsigned int)hand->lengthLo;
    len += (unsigned int)hand->lengthMid << 8;
    len += (unsigned int)hand->lengthHi << 16;

    return len;
}

/**
 * \fn void tls_client_hello_get_ciphersuites (const void *x,
 *                                             unsigned int len,
 *                                             struct tls_information *r)
 *
 * \brief Extract the client offered ciphersuites.
 *
 * \param x Pointer to the hello message body data.
 * \param len Length of the data in bytes.
 * \param r tls_information structure that will be written into.
 *
 * \return
 *
 */
static void tls_client_hello_get_ciphersuites (const void *x,
                                               int len,
                                               struct tls_information *r) {
    unsigned int session_id_len;
    const unsigned char *y = x;
    unsigned short int cipher_suites_len;
    unsigned int i = 0;

    //  mem_print(x, len);
    //  fprintf(stderr, "TLS version %0x%0x\n", y[0], y[1]);

    /* Check the TLS version */
    if (!r->tls_v) {
        /* Unsupported version */
        return;
    }

    if (r->num_ciphersuites) {
        /* Already have the ciphersuites */
        return;
    }

    /* record the 32-byte Random field */
    memcpy(r->tls_random, y+2, 32); 

    y += 34;  /* skip over ProtocolVersion and Random */
    session_id_len = *y;

    len -= (session_id_len + 3);
    if (len < 0) {
        //fprintf(info, "error: TLS session ID too long\n"); 
        return;   /* error: session ID too long */
    }

    /* record the session id, if there is one */
    if (session_id_len) {
        r->tls_sid_len = session_id_len;
        memcpy(r->tls_sid, y+1, session_id_len); 
    }

    y += (session_id_len + 1);   /* skip over SessionID and SessionIDLen */
    // mem_print(y, 2);
    cipher_suites_len = raw_to_unsigned_short(y);
    if (len < cipher_suites_len) {
        //fprintf(info, "error: TLS ciphersuite list too long\n"); 
        return;   /* error: session ID too long */
    }
    y += 2;

    r->num_ciphersuites = cipher_suites_len/2;
    r->num_ciphersuites = r->num_ciphersuites > MAX_CS ? MAX_CS : r->num_ciphersuites;
    for (i=0; i < r->num_ciphersuites; i++) {
        unsigned short int cs;
    
        cs = raw_to_unsigned_short(y);
        r->ciphersuites[i] = cs;
        y += 2;
    }
}

/**
 * \fn void tls_client_hello_get_extensions (const void *x,
 *                                           unsigned int len,
 *                                           struct tls_information *r)
 *
 * \brief Extract the client hello extensions.
 *
 * \param x Pointer to the hello message body data.
 * \param len Length of the data in bytes.
 * \param r tls_information structure that will be written into.
 *
 * \return
 *
 */
static void tls_client_hello_get_extensions (const void *x,
                                             int len,
                                             struct tls_information *r) {
    unsigned int session_id_len, compression_method_len;
    const unsigned char *y = x;
    unsigned short int cipher_suites_len, extensions_len;
    unsigned int i = 0;

    /* Check the TLS version */
    if (!r->tls_v) {
        /* Unsupported version */
        return;
    }

    if (r->num_tls_extensions) {
        /* Already have the extensions */
        return;
    }

    y += 34;  /* skip over ProtocolVersion and Random */
    len -= 34;
    session_id_len = *y;

    len -= (session_id_len + 3);
    if (len < 0) {
        //fprintf(info, "error: TLS session ID too long\n"); 
        return;   /* error: session ID too long */
    }

    y += (session_id_len + 1);   /* skip over SessionID and SessionIDLen */
  
    cipher_suites_len = raw_to_unsigned_short(y);
    if (len < cipher_suites_len) {
        //fprintf(info, "error: TLS ciphersuite list too long\n"); 
        return;   /* error: session ID too long */
    }
    y += 2;
    len -= 2;

    // skip over ciphersuites
    y += cipher_suites_len;
    len -= cipher_suites_len;

    // skip over compression methods
    compression_method_len = *y;
    y += 1+compression_method_len;
    len -= 1+compression_method_len;

    // extensions length
    extensions_len = raw_to_unsigned_short(y);
    if (len < extensions_len) {
        //fprintf(info, "error: TLS extensions too long\n"); 
        return;   /* error: session ID too long */
    }
    y += 2;
    len -= 2;

    i = 0;
    while (len > 0) {
        if (raw_to_unsigned_short(y) == 0) {
            if (r->sni != NULL) {
                free(r->sni);
            }
            r->sni_length = raw_to_unsigned_short(y+7)+1;
            r->sni = malloc(r->sni_length);
            memset(r->sni, '\0', r->sni_length);
            memcpy(r->sni, y+9, r->sni_length-1);

	    r->tls_extensions[i].type = raw_to_unsigned_short(y);
	    r->tls_extensions[i].length = raw_to_unsigned_short(y+2);
	    r->tls_extensions[i].data = malloc(r->tls_extensions[i].length);
	    memcpy(r->tls_extensions[i].data, y+4, r->tls_extensions[i].length);  
	    r->num_tls_extensions += 1;
	    i += 1;

            len -= 4;
            len -= raw_to_unsigned_short(y+2);
            y += 4 + raw_to_unsigned_short(y+2);
      
            continue;
        }

        if (r->tls_extensions[i].data != NULL) {
            free(r->tls_extensions[i].data);
        }
        r->tls_extensions[i].type = raw_to_unsigned_short(y);
        r->tls_extensions[i].length = raw_to_unsigned_short(y+2);
        // should check if length is reasonable?
        r->tls_extensions[i].data = malloc(r->tls_extensions[i].length);
        memcpy(r->tls_extensions[i].data, y+4, r->tls_extensions[i].length);
  
        r->num_tls_extensions += 1;
        i += 1;
    
        len -= 4;
        len -= raw_to_unsigned_short(y+2);
        y += 4 + raw_to_unsigned_short(y+2);
    }
}

static void tls_handshake_get_client_key_exchange (const struct tls_handshake *h,
                                                   int len,
                                                   struct tls_information *r) {
    const unsigned char *y = &h->body;
    unsigned int byte_len = 0;

    if (r->tls_client_key_length == 0) {
        byte_len = tls_handshake_get_length(h);
        r->tls_client_key_length = byte_len * 8;

        if (r->tls_client_key_length >= 8193) { /* too large; data is possibly corrupted */
            r->tls_client_key_length = 0;
            return; 
        } else {
            memcpy(r->clientKeyExchange, y, byte_len); 
        }
    }
}

/**
 * \fn int tls_x509_get_validity_period(X509 *cert,
 *                                      struct tls_certificate *record)
 *
 * \brief Extract notBefore and notAfter out of a X509 certificate.
 *
 * \param cert OpenSSL X509 certificate structure.
 * \param record Destination tls_certificate structure
 *               that will be written into.
 *
 * \return 0 for success, 1 for failure
 */
static int tls_x509_get_validity_period(X509 *cert,
                                        struct tls_certificate *record) {
    ASN1_TIME *not_before = NULL;
    ASN1_TIME *not_after = NULL;
    unsigned char *not_before_data_str = NULL;
    unsigned char *not_after_data_str = NULL;
    int not_before_data_len = 0;
    int not_after_data_len = 0;
    int rc_not_before = 1;
    int rc_not_after = 1;

    not_before = X509_get_notBefore(cert);
    not_after = X509_get_notAfter(cert);

    if (not_before != NULL) {
        /* Get the time data */
        not_before_data_str = ASN1_STRING_data(not_before);
        /* Get the length of the data */
        not_before_data_len = ASN1_STRING_length(not_before);

        if (not_before_data_len > 0) {
            /* Prepare the record */
            record->validity_not_before = malloc(not_before_data_len);
            record->validity_not_before_length = not_before_data_len;
            /* Copy notBefore into record */
            memcpy(record->validity_not_before, not_before_data_str,
                   not_before_data_len);

            /* Success */
            rc_not_before = 0;
        } else {
           if (JOY_TLS_DEBUG) {
               loginfo("warning: no data exists for notBefore");
           }
        }
    } else {
        if (JOY_TLS_DEBUG) {
            loginfo("warning: could not extract notBefore");
        }
    }

    if (not_after != NULL) {
        /* Get the time data */
        not_after_data_str = ASN1_STRING_data(not_after);
        /* Get the length of the data */
        not_after_data_len = ASN1_STRING_length(not_after);

        if (not_after_data_len > 0) {
            /* Prepare the record */
            record->validity_not_after = malloc(not_after_data_len);
            record->validity_not_after_length = not_after_data_len;
            /* Copy notAfter into record */
            memcpy(record->validity_not_after, not_after_data_str,
                   not_after_data_len);

            /* Success */
            rc_not_after = 0;
        } else {
           if (JOY_TLS_DEBUG) {
               loginfo("warning: no data exists for notAfter");
           }
        }
    } else {
        if (JOY_TLS_DEBUG) {
            loginfo("warning: could not extract notAfter");
        }
    }

    if (rc_not_before || rc_not_after) {
        return 1;
    } else {
        return 0;
    }
}

/**
 * \fn int tls_x509_get_subject(X509 *cert,
 *                              struct tls_certificate *record)
 *
 * \brief Extract the subject data out of a X509 certificate.
 *
 * \param cert OpenSSL X509 certificate structure.
 * \param record Destination tls_certificate structure
 *               that will be written into.
 *
 * \return 0 for success, 1 for failure
 */
static int tls_x509_get_subject(X509 *cert,
                                struct tls_certificate *record) {
    X509_NAME *subject = NULL;
    X509_NAME_ENTRY *entry = NULL;
    ASN1_STRING *entry_asn1_string = NULL;
    ASN1_OBJECT *entry_asn1_object = NULL;
    unsigned char *entry_data_str = NULL;
    int entry_data_len = 0;
    int nid = 0;
    int num_of_entries = 0;
    int i = 0;

    subject = X509_get_subject_name(cert);
    if (subject == NULL) {
        if (JOY_TLS_DEBUG) {
            loginfo("warning: could not extract subject");
        }
        return 1;
    }
    num_of_entries = X509_NAME_entry_count(subject);

    /* Place the count in record */
    if (num_of_entries > MAX_RDN) {
        /* Best effort */
        record->num_subject_items = MAX_RDN;
    } else {
        record->num_subject_items = num_of_entries;
    }

    for (i = 0; i < num_of_entries; i++) {
        const char *entry_name_str = NULL;
        struct tls_item_entry *cert_record_entry = &record->subject[i];

        if (i == MAX_RDN) {
            /* Best effort, got as many as we could */
            if (JOY_TLS_DEBUG) {
                loginfo("warning: hit max entry threshold of %d",
                        MAX_RDN);
            }
            break;
        }

        /* Current subject entry */
        entry = X509_NAME_get_entry(subject, i);
        entry_asn1_object = X509_NAME_ENTRY_get_object(entry);
        entry_asn1_string = X509_NAME_ENTRY_get_data(entry);

        /* Get the info out of asn1_string */
        entry_data_str = ASN1_STRING_data(entry_asn1_string);
        entry_data_len = ASN1_STRING_length(entry_asn1_string);

        /* NID of the asn1_object */
        nid = OBJ_obj2nid(entry_asn1_object);

        /*
         * Prepare the subject entry in the certificate record.
         * Give extra byte for manual null-termination.
         */
        cert_record_entry->data = malloc(entry_data_len + 1);
        cert_record_entry->data_length = entry_data_len;

        if (nid == NID_undef) {
            /*
             * The NID is unknown, so instead we will copy the OID.
             * The OID can be looked-up online to find the name.
             */
            OBJ_obj2txt(cert_record_entry->id, MAX_OPENSSL_STRING,
                        entry_asn1_object, 1);
            /* Make sure it's null-terminated */
            cert_record_entry->id[MAX_OPENSSL_STRING - 1] = '\0';
        } else {
            /*
             * Use the NID to get the name as defined in OpenSSL.
             */
            entry_name_str = OBJ_nid2ln(nid);
            strncpy(cert_record_entry->id, entry_name_str,
                    MAX_OPENSSL_STRING);
            /* Make sure it's null-terminated */
            cert_record_entry->id[MAX_OPENSSL_STRING - 1] = '\0';
        }

        memcpy(cert_record_entry->data, entry_data_str, entry_data_len);
        /* Null-terminated in case it's used as a string */
        cert_record_entry->data[entry_data_len] = 0;
    }

    return 0;
}

/**
 * \fn int tls_x509_get_issuer(X509 *cert,
 *                             struct tls_certificate *record)
 *
 * \brief Extract the issuer data out of a X509 certificate.
 *
 * \param cert OpenSSL X509 certificate structure.
 * \param record Destination tls_certificate structure
 *               that will be written into.
 *
 * \return 0 for success, 1 for failure
 */
static int tls_x509_get_issuer(X509 *cert,
                               struct tls_certificate *record) {
    X509_NAME *issuer = NULL;
    X509_NAME_ENTRY *entry = NULL;
    ASN1_STRING *entry_asn1_string = NULL;
    ASN1_OBJECT *entry_asn1_object = NULL;
    unsigned char *entry_data_str = NULL;
    int entry_data_len = 0;
    int nid = 0;
    int num_of_entries = 0;
    int i = 0;

    issuer = X509_get_issuer_name(cert);
    if (issuer == NULL) {
        if (JOY_TLS_DEBUG) {
            loginfo("warning: could not extract issuer");
        }
        return 1;
    }
    num_of_entries = X509_NAME_entry_count(issuer);

    /* Place the count in record */
    if (num_of_entries > MAX_RDN) {
        /* Best effort */
        record->num_issuer_items = MAX_RDN;
    } else {
        record->num_issuer_items = num_of_entries;
    }

    /*
     * Iterate over all of the entries.
     */
    for (i = 0; i < num_of_entries; i++) {
        const char *entry_name_str = NULL;
        struct tls_item_entry *cert_record_entry = &record->issuer[i];

        if (i == MAX_RDN) {
            /* Best effort, got as many as we could */
            if (JOY_TLS_DEBUG) {
                loginfo("warning: hit max entry threshold of %d",
                        MAX_RDN);
            }
            break;
        }

        /* Current issuer entry */
        entry = X509_NAME_get_entry(issuer, i);
        entry_asn1_object = X509_NAME_ENTRY_get_object(entry);
        entry_asn1_string = X509_NAME_ENTRY_get_data(entry);

        /* Get the info out of asn1_string */
        entry_data_str = ASN1_STRING_data(entry_asn1_string);
        entry_data_len = ASN1_STRING_length(entry_asn1_string);

        /* NID of the asn1_object */
        nid = OBJ_obj2nid(entry_asn1_object);

        /*
         * Prepare the issuer entry in the certificate record.
         * Give extra byte for manual null-termination.
         */
        cert_record_entry->data = malloc(entry_data_len + 1);
        cert_record_entry->data_length = entry_data_len;

        if (nid == NID_undef) {
            /*
             * The NID is unknown, so instead we will copy the OID.
             * The OID can be looked-up online to find the name.
             */
            OBJ_obj2txt(cert_record_entry->id, MAX_OPENSSL_STRING,
                        entry_asn1_object, 1);
            /* Make sure it's null-terminated */
            cert_record_entry->id[MAX_OPENSSL_STRING - 1] = '\0';
        } else {
            /*
             * Use the NID to get the name as defined in OpenSSL.
             */
            entry_name_str = OBJ_nid2ln(nid);
            strncpy(cert_record_entry->id, entry_name_str,
                    MAX_OPENSSL_STRING);
            /* Make sure it's null-terminated */
            cert_record_entry->id[MAX_OPENSSL_STRING - 1] = '\0';
        }

        memcpy(cert_record_entry->data, entry_data_str, entry_data_len);
        /* Null-terminated in case it's used as a string */
        cert_record_entry->data[entry_data_len] = 0;
    }

    return 0;
}

/**
 * \fn int tls_x509_get_serial(X509 *cert,
 *                             struct tls_certificate *record)
 *
 * \brief Extract the serial number out of a X509 certificate.
 *
 * \param cert OpenSSL X509 certificate structure.
 * \param record Destination tls_certificate structure
 *               that will be written into.
 *
 * \return 0 for success, 1 for failure
 */
static int tls_x509_get_serial(X509 *cert,
                               struct tls_certificate *record) {
    ASN1_INTEGER *serial = NULL;
    unsigned char *serial_data = NULL;
    uint16_t serial_data_length = 0;

    serial = X509_get_serialNumber(cert);
    if (serial == NULL) {
        if (JOY_TLS_DEBUG) {
            loginfo("warning: could not extract serial");
        }
        return 1;
    }

    serial_data = ASN1_STRING_data(serial);
    serial_data_length = ASN1_STRING_length(serial);

    if (serial_data_length > MAX_CERT_SERIAL_LENGTH) {
        /* This serial number is abnormally large */
        if (JOY_TLS_DEBUG) {
            loginfo("warning: serial number is too large");
        }
        return 1;
    }

    if (serial_data) {
        record->serial_number = malloc(serial_data_length);
        memcpy(record->serial_number, serial_data, serial_data_length);
        record->serial_number_length = (uint8_t)serial_data_length;
    }

    return 0;
}

/**
 * \fn int tls_x509_get_subject_pubkey_algorithm(X509 *cert,
 *                                               struct tls_certificate *record)
 *
 * \brief Extract the subject public key algorithm type out of a X509 certificate.
 *
 * \param cert OpenSSL X509 certificate structure.
 * \param record Destination tls_certificate structure
 *               that will be written into.
 *
 * \return 0 for success, 1 for failure
 */
static int tls_x509_get_subject_pubkey_algorithm(X509 *cert,
                                                 struct tls_certificate *record) {
    X509_PUBKEY *pubkey = NULL;
    ASN1_OBJECT *algorithm_asn1_obj = NULL;
    ASN1_BIT_STRING *pubkey_asn1_string = NULL;
    const char *pubkey_alg_str = NULL;
    int pubkey_length = 0;
    int nid = 0;

    /*
     * Get the X509 public key.
     */
    pubkey = X509_get_X509_PUBKEY(cert);
    if (pubkey == NULL) {
        if (JOY_TLS_DEBUG) {
            loginfo("warning: could not extract public key");
        }
        return 1;
    }

    algorithm_asn1_obj = pubkey->algor->algorithm;
    if (algorithm_asn1_obj == NULL) {
        if (JOY_TLS_DEBUG) {
            loginfo("warning: problem getting public key algorithm");
        }
        return 1;
    }

    /* Look at the actual public key embedded data */
    pubkey_asn1_string = pubkey->public_key;
    pubkey_length = ASN1_STRING_length(pubkey_asn1_string);

    /* Get the NID of the public key algorithm */
    nid = OBJ_obj2nid(algorithm_asn1_obj);

    /* Write the key size */
    record->subject_public_key_size = pubkey_length << 3;

    if (nid == NID_undef) {
        /*
         * The NID is unknown, so instead we will copy the OID.
         * The OID can be looked-up online to find the name.
         */
        OBJ_obj2txt(record->subject_public_key_algorithm,
                    MAX_OPENSSL_STRING, algorithm_asn1_obj, 1);
        /* Ensure null-termination */
        record->subject_public_key_algorithm[MAX_OPENSSL_STRING - 1] = '\0';
    } else {
        pubkey_alg_str = OBJ_nid2ln(nid);
        /* Copy the public key algorithm string */
        strncpy(record->subject_public_key_algorithm, pubkey_alg_str,
                MAX_OPENSSL_STRING);
        /* Ensure null-termination */
        record->subject_public_key_algorithm[MAX_OPENSSL_STRING - 1] = '\0';
    }

    return 0;
}

/**
 * \fn int tls_x509_get_signature_algorithm(X509 *cert,
 *                                          struct tls_certificate *record)
 *
 * \brief Extract the signature algorithm type out of a X509 certificate.
 *
 * \param cert OpenSSL X509 certificate structure.
 * \param record Destination tls_certificate structure
 *               that will be written into.
 *
 * \return 0 for success, 1 for failure
 */
static int tls_x509_get_signature_algorithm(X509 *cert,
                                            struct tls_certificate *record) {
    ASN1_OBJECT *sig_alg_asn1_obj = NULL;
    const char *sig_alg_str = NULL;
    int nid = 0;

    /*
     * Get the signature algorithm asn1_object
     * directly out of the X509 struct.
     */
    sig_alg_asn1_obj = cert->sig_alg->algorithm;
    if (sig_alg_asn1_obj == NULL) {
        if (JOY_TLS_DEBUG) {
            loginfo("warning: problem getting signature algorithm");
        }
        return 1;
    }

    /* Get the NID of the asn1_object */
    nid = OBJ_obj2nid(sig_alg_asn1_obj);

    if (nid == NID_undef) {
        /*
         * The NID is unknown, so instead we will copy the OID.
         * The OID can be looked-up online to find the name.
         */
        OBJ_obj2txt(record->signature_algorithm,
                    MAX_OPENSSL_STRING, sig_alg_asn1_obj, 1);
        /* Ensure null-termination */
        record->signature_algorithm[MAX_OPENSSL_STRING - 1] = '\0';
    } else {
        sig_alg_str = OBJ_nid2ln(nid);
        strncpy(record->signature_algorithm, sig_alg_str,
                MAX_OPENSSL_STRING);
        /* Ensure null-termination */
        record->signature_algorithm[MAX_OPENSSL_STRING - 1] = '\0';
    }

    return 0;
}

/**
 * \fn int tls_x509_get_signature(X509 *cert,
 *                                struct tls_certificate *record)
 *
 * \brief Extract the signature data out of a X509 certificate.
 *
 * \param cert OpenSSL X509 certificate structure.
 * \param record Destination tls_certificate structure
 *               that will be written into.
 *
 * \return 0 for success, 1 for failure
 */
static int tls_x509_get_signature(X509 *cert,
                                  struct tls_certificate *record) {
    ASN1_BIT_STRING *sig = NULL;
    unsigned char *sig_str = NULL;
    int sig_length = 0;

    sig = cert->signature;
    if (sig == NULL) {
        if (JOY_TLS_DEBUG) {
            loginfo("warning: problem getting signature");
        }
        return 1;
    }

    sig_str = ASN1_STRING_data(sig);
    sig_length = ASN1_STRING_length(sig);

    if (sig_length > 512) {
        /*
         * We shouldn't be seeing any signatures larger than this.
         * Using 4096 bits (512 bytes) as the standard for upper threshold.
         */
        if (JOY_TLS_DEBUG) {
            loginfo("warning: signature is too large");
        }
        return 1;
    } else {
        /* Multiply by 8 to get the number of bits */
        record->signature_key_size = sig_length << 3;
    }

    record->signature = malloc(sig_length);
    memcpy(record->signature, sig_str, sig_length);
    record->signature_length = sig_length;

    return 0;
}

/**
 * \fn int tls_x509_get_extensions(X509 *cert,
 *                                 struct tls_certificate *record)
 *
 * \brief Extract all extensions type/data out of a X509 certificate.
 *
 * \param cert OpenSSL X509 certificate structure.
 * \param record Destination tls_certificate structure
 *               that will be written into.
 *
 * \return 0 for success, 1 for failure
 */
static int tls_x509_get_extensions(X509 *cert,
                                   struct tls_certificate *record) {
    X509_EXTENSION *extension = NULL;
    ASN1_OBJECT *ext_asn1_object = NULL;
    ASN1_OCTET_STRING *ext_asn1_string = NULL;
    unsigned char *ext_data_str = NULL;
    int ext_data_len = 0;
    int nid = 0;
    int num_exts = 0;
    int i = 0;

    num_exts = X509_get_ext_count(cert);

    /* Place the count in record */
    if (num_exts > MAX_CERT_EXTENSIONS) {
        /* Best effort */
        record->num_extension_items = MAX_CERT_EXTENSIONS;
    } else {
        record->num_extension_items = num_exts;
    }

    /*
     * Iterate over all of the extensions.
     */
    for (i= 0; i < num_exts; i++) {
        const char *ext_name_str = NULL;
        struct tls_item_entry *cert_record_entry = &record->extensions[i];

        if (i == MAX_CERT_EXTENSIONS) {
            /* Best effort, got as many as we could */
            if (JOY_TLS_DEBUG) {
                loginfo("warning: hit max extension threshold of %d",
                        MAX_CERT_EXTENSIONS);
            }
            break;
        }

        /* Current extension */
        extension = X509_get_ext(cert, i);
        ext_asn1_object = X509_EXTENSION_get_object(extension);
        ext_asn1_string = X509_EXTENSION_get_data(extension);
        ext_data_str = ASN1_STRING_data(ext_asn1_string);
        ext_data_len = ASN1_STRING_length(ext_asn1_string);

        /* NID of the asn1_object */
        nid = OBJ_obj2nid(ext_asn1_object);

        /*
         * Prepare the extension entry in the certificate record.
         */
        cert_record_entry->data = malloc(ext_data_len);
        cert_record_entry->data_length = ext_data_len;

        if (nid == NID_undef) {
            /*
             * The NID is unknown, so instead we will copy the OID.
             * The OID can be looked-up online to find the name.
             */
            OBJ_obj2txt(cert_record_entry->id, MAX_OPENSSL_STRING,
                        ext_asn1_object, 1);
            /* Make sure it's null-terminated */
            cert_record_entry->id[MAX_OPENSSL_STRING - 1] = '\0';
        } else {
            /*
             * Use the NID to get the name as defined in OpenSSL.
             */
            ext_name_str = OBJ_nid2ln(nid);
            strncpy(cert_record_entry->id, ext_name_str,
                    MAX_OPENSSL_STRING);
            /* Make sure it's null-terminated */
            cert_record_entry->id[MAX_OPENSSL_STRING - 1] = '\0';
        }

        memcpy(cert_record_entry->data, ext_data_str, ext_data_len);
    }

    return 0;
}

/**
 * \fn void tls_server_certificate_parse (const unsigned char *data,
 *                                        unsigned int data_len,
 *                                        struct tls_information *r)
 *
 * \brief Parse a server certificate chain.
 *
 * \param data Pointer to the certificate message payload data.
 * \param data_len Length of the data in bytes.
 * \param r tls_information structure that will be written into.
 *
 * \return
 *
 */
static void tls_server_certificate_parse (const unsigned char *data,
                                          unsigned int data_len,
                                          struct tls_information *r) {

    unsigned short total_certs_len = 0, remaining_certs_len,
                   cert_len, index_cert = 0;
    int rc = 0;

    /* Move past the all_certs_len */
    total_certs_len = raw_to_unsigned_short(data + 1);
    data += 3;

    if (JOY_TLS_DEBUG) {
        loginfo("all certificates length: %d", total_certs_len);
    }

    if (total_certs_len > data_len) {
        /*
         * The length of all the certificates is supposedly
         * longer than the entire handshake message.
         * This should not be possible.
         */
        return;
    }

    remaining_certs_len = total_certs_len;

    while (0 < remaining_certs_len && remaining_certs_len <= total_certs_len) {
        struct tls_certificate *certificate = NULL;
        const unsigned char *ptr_openssl = NULL;
        X509 *x509_cert = NULL;

        if (r->num_certificates >= MAX_CERTIFICATES) {
            /*
             * The TLS record cannot hold anymore certificates.
             */
            return;
        }

        /* Current certificate length */
        cert_len = raw_to_unsigned_short(data + 1);

        if (cert_len == 0 || cert_len > remaining_certs_len) {
            /*
             * The certificate length is zero or claims to be
             * larger than the total set. Both cases are invalid.
             */
            return;
        }

        /* The index to retrieve the proper certificate record */
        index_cert = r->num_certificates;
        r->num_certificates += 1;

        /* Point to the current certificate record */
        certificate = &r->certificates[index_cert];
        certificate->length = cert_len;

        /* Move past the cert_len */
        data += 3;
        remaining_certs_len -= 3;

        if (JOY_TLS_DEBUG) {
            loginfo("current certificate length: %d", cert_len);
        }

        ptr_openssl = data;
        /* Convert to OpenSSL X509 object */
        x509_cert = d2i_X509(NULL, &ptr_openssl, (size_t)cert_len);

        if (x509_cert == NULL) {
            loginfo("Failed cert conversion");
        } else {
            /* Get subject */
            tls_x509_get_subject(x509_cert, certificate);

            /* Get issuer */
            tls_x509_get_issuer(x509_cert, certificate);

            /* Get the validity notBefore and notAfter */
            tls_x509_get_validity_period(x509_cert, certificate);

            /* Get serial */
            tls_x509_get_serial(x509_cert, certificate);

            /* Get extensions */
            tls_x509_get_extensions(x509_cert, certificate);

            /* Get signature algorithm */
            tls_x509_get_signature_algorithm(x509_cert, certificate);

            /* Get signature */
            tls_x509_get_signature(x509_cert, certificate);

            /* Get public-key info */
            tls_x509_get_subject_pubkey_algorithm(x509_cert, certificate);
        }

        /*
         * Skip to the next certificate
         */
        data += cert_len;
        remaining_certs_len -= cert_len;

        /*
         * Cleanup
         */
        if (x509_cert) {
            X509_free(x509_cert);
            CRYPTO_cleanup_all_ex_data();
        }

        if (rc) {
            return;
        }
#if 0
        // parse serial number
        tmp_len = (*y);
        if (tmp_len > 50) {
            rc = 1;
            goto cleanup;
        }
        r->certificates[cur_cert].serial_number = malloc(tmp_len);
        memcpy(r->certificates[cur_cert].serial_number, y+1, tmp_len);
        r->certificates[cur_cert].serial_number_length = tmp_len;
        //printf("\tserial_number: ");
        //printf_raw_as_hex_tls(r->certificates[cur_cert].serial_number, tmp_len);
        //printf("\n");
        y += tmp_len+1;
        certs_len -= tmp_len+1;
        y += 2;
        certs_len -= 2;

        // parse signature
        tmp_len = *(y+1);
        if (tmp_len > 50) {
            rc = 1;
            goto cleanup;
        }
        y += 2;
        certs_len -= 2;
        r->certificates[cur_cert].signature = malloc(tmp_len);
        memcpy(r->certificates[cur_cert].signature, y, tmp_len); 
        r->certificates[cur_cert].signature_length = tmp_len;
        //printf("\tsignature_algorithm: ");
        //printf_raw_as_hex_tls(r->certificates[cur_cert].signature, tmp_len);
        //printf("\n");
        y += tmp_len;
        certs_len -= tmp_len;
        y += 2;
        certs_len -= 2;

        // parse issuer
        cur_rdn = 0;
        issuer_len = *(y+1);
        if (issuer_len == 129) {
            issuer_len = *(y+2);
            y += 5;
            certs_len -= 5;
        } else if (issuer_len == 130) {
            issuer_len = raw_to_unsigned_short(y+2);
            y += 6;
            certs_len -= 6;
        } else {
            y += 4;
            certs_len -= 4;
        }
        while (issuer_len > 0) {
            if (cur_rdn >= MAX_RDN) {
	            break;
            }
            rdn_seq_len = *(y+1);
            y += 2;
            certs_len -= 2;
            issuer_len -= 2;
      
            tmp_len = *(y+1);
            //if (tmp_len > 50) {return;}
            r->certificates[cur_cert].issuer_id[cur_rdn] = malloc(tmp_len);
            memcpy(r->certificates[cur_cert].issuer_id[cur_rdn], y+2, tmp_len);
            r->certificates[cur_cert].issuer_id_length[cur_rdn] = tmp_len;
            //printf("\tissuer_id: ");
            //printf_raw_as_hex_tls(r->certificates[cur_cert].issuer_id[cur_rdn], tmp_len);
            //printf("\n");
          
            tmp_len2 = *(y+tmp_len+2+1);
            if (tmp_len2 > 100) {
                rc = 1;
                goto cleanup;
            }
            r->certificates[cur_cert].issuer_string[cur_rdn] = malloc(tmp_len2+1);
            memset(r->certificates[cur_cert].issuer_string[cur_rdn], '\0', tmp_len2+1);
            memcpy(r->certificates[cur_cert].issuer_string[cur_rdn], y+tmp_len+2+2, tmp_len2);
            //r->certificates[cur_cert].issuer_string_length[cur_rdn] = tmp_len2;
            //printf("\tissuer_string: \"%s\"\n", (char*)r->certificates[cur_cert].issuer_string[cur_rdn]);

            y += 2;
            certs_len -= 2;
            issuer_len -= 2;
            y += rdn_seq_len;
            certs_len -= rdn_seq_len;
            issuer_len -= rdn_seq_len;
            cur_rdn++;
            r->certificates[cur_cert].num_issuer = cur_rdn;
        }
    
        // validity_not_before
        //	  tmp_len = *(y+1);
    
        //y += 2;
        //certs_len -= 2;
        tmp_len = *(y+1);
        y += 2;
        certs_len -= 2;
        if (tmp_len > 50) {
            rc = 1;
            goto cleanup;
        }
        r->certificates[cur_cert].validity_not_before = malloc(tmp_len+1);
        memset(r->certificates[cur_cert].validity_not_before, '\0', tmp_len+1);
        memcpy(r->certificates[cur_cert].validity_not_before, y, tmp_len); 
        //printf("\tvalidity_not_before: \"%s\"\n", (char *)r->certificates[cur_cert].validity_not_before);
        y += tmp_len;
        certs_len -= tmp_len;
        // validity_not_after
        tmp_len = *(y+1);
        y += 2;
        certs_len -= 2;
        if (tmp_len > 50) {
            rc = 1;
            goto cleanup;
        }
        r->certificates[cur_cert].validity_not_after = malloc(tmp_len+1);
        memset(r->certificates[cur_cert].validity_not_after, '\0', tmp_len+1);
        memcpy(r->certificates[cur_cert].validity_not_after, y, tmp_len); 
        //printf("\tvalidity_not_after: \"%s\"\n", (char *)r->certificates[cur_cert].validity_not_after);
        y += tmp_len;
        certs_len -= tmp_len;

        // parse subject
        cur_rdn = 0;
        subject_len = *(y+1);
        if (subject_len == 129) {
          subject_len = *(y+2);
          y += 5;
          certs_len -= 5;
        } else if (subject_len == 130) {
          subject_len = raw_to_unsigned_short(y+2);
          y += 6;
          certs_len -= 6;
        } else {
          y += 4;
          certs_len -= 4;
        }
    
        while (subject_len > 0) {
            if (cur_rdn >= MAX_RDN) {
	            break;
            }
            rdn_seq_len = *(y+1);
            y += 2;
            certs_len -= 2;
            subject_len -= 2;
      
            tmp_len = *(y+1);
            if (tmp_len > 150) {
                rc = 1;
                goto cleanup;
            }
            r->certificates[cur_cert].subject_id[cur_rdn] = malloc(tmp_len);
            memcpy(r->certificates[cur_cert].subject_id[cur_rdn], y+2, tmp_len);
            r->certificates[cur_cert].subject_id_length[cur_rdn] = tmp_len;
            //printf("\tsubject_id: ");
            //printf_raw_as_hex_tls(r->certificates[cur_cert].subject_id[cur_rdn], tmp_len);
            //printf("\n");
      
            tmp_len2 = *(y+tmp_len+2+1);
            //if (tmp_len2 > 50) {return;}
            r->certificates[cur_cert].subject_string[cur_rdn] = malloc(tmp_len2+1);
            memset(r->certificates[cur_cert].subject_string[cur_rdn], '\0', tmp_len2+1);
            memcpy(r->certificates[cur_cert].subject_string[cur_rdn], y+tmp_len+2+2, tmp_len2);
            //printf("\tsubject_string: \"%s\"\n", (char*)r->certificates[cur_cert].subject_string[cur_rdn]);

            y += 2;
            certs_len -= 2;
            subject_len -= 2;
            y += rdn_seq_len;
            certs_len -= rdn_seq_len;
            subject_len -= rdn_seq_len;
            cur_rdn++;
            r->certificates[cur_cert].num_subject = cur_rdn;
        }
    
        //printf("\tNext Three Bytes: ");
        //printf_raw_as_hex_tls(y, 3);
        //printf("\n");
    
        // parse subject public key info
        if (*(y+1) == 48) {
            y += 3;
            certs_len -= 3;
        } else {
            y += 4;
            certs_len -= 4;
        }
        tmp_len = *(y+1);
        y += 2;
        certs_len -= 2;
        if (tmp_len > 50) {
            rc = 1;
            goto cleanup;
        }
        r->certificates[cur_cert].subject_public_key_algorithm = malloc(tmp_len);
        memcpy(r->certificates[cur_cert].subject_public_key_algorithm, y, tmp_len); 
        r->certificates[cur_cert].subject_public_key_algorithm_length = tmp_len;
        //printf("\tsubject_public_key_algorithm: ");
        //printf_raw_as_hex_tls(r->certificates[cur_cert].subject_public_key_algorithm, tmp_len);
        //printf("\n");
        y += tmp_len;
        certs_len -= tmp_len;
        y += 2;
        certs_len -= 2;
    
        if (*(y+1) == 129) {
            tmp_len = *(y+2);
            r->certificates[cur_cert].subject_public_key_size = (tmp_len-13)*8;
            //printf("\tsubject_public_key_size: %i\n", (tmp_len-13)*8);
            //tmp_len -= 13;
            y += tmp_len+3;
            certs_len -= tmp_len+3;
        } else if (*(y+1) == 130) {
            tmp_len = raw_to_unsigned_short(y+2);
            r->certificates[cur_cert].subject_public_key_size = (tmp_len-15)*8;
            //printf("\tsubject_public_key_size: %i\n", (tmp_len-15)*8);
            //tmp_len -= 15;
            y += tmp_len+4;
            certs_len -= tmp_len+4;	    
        } else {
            break ;
        }
    
    
        // optional: parse extensions
        if (*y == 163) {
            if (*(y+1) == 130) {
	            y += 5;
	            certs_len -= 5;
            } else if (*(y+1) == 129) {
	            y += 4;
	            certs_len -= 4;
            }
      
            if (*y == 130) {
	            ext_len = raw_to_unsigned_short(y+1);
	            y += 3;
	            certs_len -= 3;
            } else if (*y == 129) {
	            ext_len = *(y+1);
	            y += 2;
	            certs_len -= 2;
            } else {
	            ext_len = *y;
	            y += 2;
	            certs_len -= 2;
            }
            cur_ext = 0;
            while (ext_len > 0) {
	            if (cur_ext >= MAX_CERT_EXTENSIONS) {
	                break ;
	            }
	            if (certs_len <= 10) {
	                break;
            	}
	            tmp_len2 = *(y+1);
	            if (tmp_len2 == 130) {
	                tmp_len2 = raw_to_unsigned_short(y+2);
	                y += 4;
	                certs_len -= 4;
	                ext_len -= 4;		
	            } else if (tmp_len2 == 129) {
	                tmp_len2 = *(y+2);
	                y += 3;
	                certs_len -= 3;
	                ext_len -= 3;
	            } else {
	                y += 2;
	                certs_len -= 2;
	                ext_len -= 2;
	            }
	
	            // check for extension-specific parsing
	            hi = *(y+2);
	            mid = *(y+3);
	            lo = *(y+4);
	            if ((hi == 85) && (mid == 29) && (lo == 17)) { // parse SAN
	                tmp_len = *(y+1);
	                tmp_len2 = tmp_len2-tmp_len-2;

	                if (*(y+6) == 129) {
	                    tls_san_parse(y+tmp_len+2+4+2, tmp_len2-4-2, &r->certificates[cur_cert]);
	                } else {
	                    tls_san_parse(y+tmp_len+2+4, tmp_len2-4, &r->certificates[cur_cert]);
	                }
	  
	                y += tmp_len2+tmp_len+2;
	                certs_len -= tmp_len2+tmp_len+2;
	                ext_len -= tmp_len2+tmp_len+2;
	            } else { // general purpose ext parsing
	                tmp_len = *(y+1);
  
	                if (tmp_len == 130) {
	                    //tmp_len = *(y+2);
	                    tmp_len = raw_to_unsigned_short(y+2);
	                    y += 2;
	                    certs_len -= 2;
	                    ext_len -= 2;		
	                } else if (tmp_len == 129) {
	                    tmp_len = *(y+2);
	                    y += 1;
	                    certs_len -= 1;
	                    ext_len -= 1;
	                } else {
	                }
	  
	                if (tmp_len > 20 || tmp_len < 3 || tmp_len2-tmp_len-2 <= 0) {
	                    break;
	                }

	                //if (tmp_len > 50) {return;}
	                r->certificates[cur_cert].ext_id[cur_ext] = malloc(tmp_len);
	                memcpy(r->certificates[cur_cert].ext_id[cur_ext], y+2, tmp_len);
	                r->certificates[cur_cert].ext_id_length[cur_ext] = tmp_len;

	                //printf("\text_id: ");
	                //printf_raw_as_hex_tls(r->certificates[cur_cert].ext_id[cur_ext], tmp_len);
	                //printf("\n");
	  
	                //printf("%i\n",tmp_len);
	                //printf("%i\n",tmp_len2);
	                //printf("%i\n",certs_len);
	                //printf("%i\n",ext_len);
	                //printf("\n");

	                tmp_len2 = tmp_len2-tmp_len-2;
	                //if (tmp_len2 > 50) {return;}
	                r->certificates[cur_cert].ext_data[cur_ext] = malloc(tmp_len2);
	                //memset(r->certificates[cur_cert].ext_data[cur_ext], 0, tmp_len2);
	                memcpy(r->certificates[cur_cert].ext_data[cur_ext], y+tmp_len+2, tmp_len2);
	                r->certificates[cur_cert].ext_data_length[cur_ext] = tmp_len2;
	                //printf("\text_data: ");
	                //printf_raw_as_hex_tls(r->certificates[cur_cert].ext_data[cur_ext], tmp_len2);
	                //printf("\n");
	  
	                cur_ext++;
	                r->certificates[cur_cert].num_ext = cur_ext;
	                y += tmp_len2+tmp_len+2;
	                certs_len -= tmp_len2+tmp_len+2;
	                ext_len -= tmp_len2+tmp_len+2;
	            }
            }	    
        }
    
        // parse signature key size
        tmp_len = *(y+1);
        y += tmp_len+2;
        certs_len -= tmp_len+2;

        if (*(y+1) == 129) {
            tmp_len = *(y+2);
            //printf("\tsignature_key_size: %i\n", (tmp_len-1)*8);
            y += tmp_len+3;
            certs_len -= tmp_len+3;
        } else if (*(y+1) == 130) {
            tmp_len = raw_to_unsigned_short(y+2);
            //r->certificates[cur_cert].signature_key_size = (tmp_len-1)*8;
            //printf("\tsignature_key_size: %i\n", (tmp_len-1)*8);
            y += tmp_len+4;
            certs_len -= tmp_len+4;	    
        } else {
            break ;
        }

        // still not parsing unique identifiers
        //if ((tmp_len-1)*8 != 1024 || (tmp_len-1)*8 != 2048 || (tmp_len-1)*8 != 512) {
              //break;
        //}

        r->certificates[cur_cert].signature_key_size = (tmp_len-1)*8;
    
        //certs_len -= cert_len;
        //printf("\n");
        //break;
#endif
    }
}

#if 0
static void tls_san_parse (const void *x, int len, struct tls_certificate *r) {
    unsigned short num_san = 0;
    unsigned short tmp_len;
    const unsigned char *y = x;
    int i;

    while (len > 0) {
        if (num_san >= MAX_SAN) {
            break;
        }
        tmp_len = *(y+1);

        if (tmp_len == 0) {
            break;
        }

        if (tmp_len > 50) {
            break;
        }

        r->san[num_san] = malloc(tmp_len+1);
        memset(r->san[num_san], '\0', tmp_len+1);
        //((char *)r->san[num_san])[tmp_len] = '\0';
        memcpy(r->san[num_san], y+2, tmp_len);

        //printf("%s\n",r->san[num_san]);
        //printf("%i\n",tmp_len);

        for (i = 0; i < tmp_len; i++) {
            if (*(char *)(r->san[num_san]+i) < 48 || *(char *)(r->san[num_san]+i) > 126 ||
	            (*(char *)(r->san[num_san]+i) > 90 && *(char *)(r->san[num_san]+i) < 97) ||
	            (*(char *)(r->san[num_san]+i) > 57 && *(char *)(r->san[num_san]+i) < 65) ) {
	            if (*(char *)(r->san[num_san]+i) == 42) {
	                continue;
	            }
	            memset(r->san[num_san]+i, '.', 1);
            }
        }

        //printf("%s\n\n",r->san[num_san]);

        num_san += 1;
        y += tmp_len+2;
        len -= tmp_len+2;
    }
    r->num_san = num_san;
}
#endif

/**
 * \fn void tls_server_hello_get_ciphersuite (const void *x,
 *                                            unsigned int len,
 *                                            struct tls_information *r)
 *
 * \brief Extract the server selected ciphersuite (scs).
 *
 * \param x Pointer to the hello message body data.
 * \param len Length of the data in bytes.
 * \param r tls_information structure that will be written into.
 *
 * \return
 *
 */
static void tls_server_hello_get_ciphersuite (const void *x,
                                              unsigned int len,
                                              struct tls_information *r) {
    unsigned int session_id_len;
    const unsigned char *y = x;
    unsigned short int cs; 
    unsigned char flag_tls13 = 0;

    /* Check the TLS version */
    if (!r->tls_v) {
        /* Unsupported version */
        return;
    }

    if (r->num_ciphersuites) {
        /* Already have the ciphersuite */
        return;
    }

    if (r->tls_v == TLS_VERSION_1_3) {
        /* Flag that this is TLS 1.3 */
        flag_tls13 = 1;
    }

    /* Record the 32-byte Random field */
    memcpy(r->tls_random, y+2, 32); 

    /* Skip over ProtocolVersion and Random */
    y += 34;

    /* If TLS 1.3, jump over this part */
    if (!flag_tls13) {
        session_id_len = *y;
        if (session_id_len + 3 > len) {
            //fprintf(info, "error: TLS session ID too long\n"); 
            return;   /* error: session ID too long */
        }

        /* record the session id, if there is one */
        if (session_id_len) {
            r->tls_sid_len = session_id_len;
            memcpy(r->tls_sid, y+1, session_id_len); 
        }

        /* Skip over SessionID and SessionIDLen */
        y += (session_id_len + 1);
    }

    /* Record the single selected cipher suite */
    cs = raw_to_unsigned_short(y);

    r->num_ciphersuites = 1;
    r->ciphersuites[0] = cs;
}

/**
 * \fn void tls_server_hello_get_extensions (const void *x,
 *                                           unsigned int len,
 *                                           struct tls_information *r)
 *
 * \brief Extract the server hello extensions.
 *
 * \param x Pointer to the hello message body data.
 * \param len Length of the data in bytes.
 * \param r tls_information structure that will be written into.
 *
 * \return
 *
 */
static void tls_server_hello_get_extensions (const void *x, int len,
    struct tls_information *r) {
    unsigned int session_id_len, compression_method_len;
    const unsigned char *y = x;
    unsigned short int extensions_len;
    unsigned int i = 0;
    unsigned char flag_tls13 = 0;

    /* Check the TLS version */
    if (!r->tls_v) {
        /* Unsupported version */
        return;
    }

    if (r->num_server_tls_extensions) {
        /* Already have the extensions */
        return;
    }

    if (r->tls_v == TLS_VERSION_1_3) {
        /* Flag that this is TLS 1.3 */
        flag_tls13 = 1;
    }

    /* Skip over ProtocolVersion and Random */
    y += 34;
    len -= 34;

    /* If TLS 1.3, jump over this part */
    if (!flag_tls13) {
        /* Skip over SessionID and SessionIDLen */
        session_id_len = *y;
        len -= (session_id_len + 1);
        y += (session_id_len + 1);   
    }

    /* Skip over scs (cipher_suite) */
    len -= 2; 
    y += 2;

    /* If TLS 1.3, jump over this part */
    if (!flag_tls13) {
        /* Skip over compression methods */
        compression_method_len = *y;
        y += 1+compression_method_len;
        len -= 1+compression_method_len;
    }

    /* Extensions length */
    extensions_len = raw_to_unsigned_short(y);
    if (len < extensions_len) {
        //fprintf(info, "error: TLS extensions too long\n"); 
        return;   /* error: session ID too long */
    }
    y += 2;
    len -= 2;

    i = 0;
    while (len > 0) {
        if (raw_to_unsigned_short(y+2) > 256) {
            break;
        }
        r->server_tls_extensions[i].type = raw_to_unsigned_short(y);
        r->server_tls_extensions[i].length = raw_to_unsigned_short(y+2);
        // should check if length is reasonable?
        r->server_tls_extensions[i].data = malloc(r->server_tls_extensions[i].length);
        memcpy(r->server_tls_extensions[i].data, y+4, r->server_tls_extensions[i].length);

        r->num_server_tls_extensions += 1;
        i += 1;

        len -= 4;
        len -= raw_to_unsigned_short(y+2);
        y += 4 + raw_to_unsigned_short(y+2);
    }
}

/*
 * @brief Load the tls_fingerprint.json data into the running process.
 *
 * Load the tls_fingerprint.json file into this processes memory,
 * which contains a known dataset that is used for TLS connection
 * fingerprinting.
 *
 * return 0 for success, 1 for failure
 */
int tls_load_fingerprints(void) {
    JSON_Value *root_value = NULL;
    JSON_Object *root_obj = NULL;
    JSON_Object *data_obj = NULL;
    JSON_Array *tls_libraries = NULL;
    JSON_Object *library_obj = NULL;
    JSON_Value *library_name = NULL;
    JSON_Array *cipher_suites = NULL;
    JSON_Array *extensions = NULL;
    const char *lib_name_str = NULL;
    const char *cipher_suite_str = NULL;
    const char *extension_str = NULL;
    size_t i = 0;
    int rc = 1;

    /* Parse the Json file and validate */
    root_value = joy_utils_open_resource_parson("tls_fingerprint.json");
    if (json_value_get_type(root_value) != JSONObject) {
        fprintf(stderr, "error: expected JSON object\n");
        goto cleanup;
    }

    /* Get the root object */
    root_obj = json_value_get_object(root_value);

    /* Get the data object */
    data_obj = json_object_get_object(root_obj, "data");

    /* Get the tls libraries list */
    tls_libraries = json_object_get_array(data_obj, "tls_libraries");

    /*
     * Iterate through each individual library
     */
    for (i = 0; i < json_array_get_count(tls_libraries); i++) {
        fingerprint_t fp_local;
        fingerprint_t *fp_match = NULL;
        unsigned short int cs_val = 0;
        unsigned short int ext_val = 0;
        uint16_t cs_count = 0;
        uint16_t ext_count = 0;
        size_t k = 0;

        library_obj = json_array_get_object(tls_libraries, i);
        library_name = json_object_get_value(library_obj, "library_name");
        cipher_suites = json_object_get_array(library_obj, "cipher_suites");
        extensions = json_object_get_array(library_obj, "extensions");

        /* Get the library version name */
        lib_name_str = json_value_get_string(library_name);

        /* Get the number of cipher suites and extensions */
        cs_count = json_array_get_count(cipher_suites);
        ext_count = json_array_get_count(extensions);

        if (cs_count + ext_count > MAX_FINGERPRINT_LEN / sizeof(unsigned short int)) {
            fprintf(stderr, "error: cs+ext larger than allowed fingerprint size\n");
            goto cleanup;
        }

        /* Prepare the local fingerprint for use */
        memset(&fp_local, 0, sizeof(fingerprint_t));

        /* Fill the local fingerprint buffer */
        for (k = 0; k < cs_count; k++) {
            cipher_suite_str = json_value_get_string(json_array_get_value(cipher_suites, k));
            /* Convert the current hex string to a 2-byte value */
            sscanf(cipher_suite_str, "%hx", &cs_val);
            /* Copy into the functions local fingerprint */
            fp_local.fingerprint[fp_local.fingerprint_len] = cs_val;
            fp_local.fingerprint_len += sizeof(unsigned short int);
        }
        for (k = 0; k < ext_count; k++) {
            extension_str = json_value_get_string(json_array_get_value(extensions, k));
            /* Convert the current hex string to a 2-byte value */
            sscanf(extension_str, "%hx", &ext_val);
            /* Copy into the functions local fingerprint */
            fp_local.fingerprint[fp_local.fingerprint_len] = ext_val;
            fp_local.fingerprint_len += sizeof(unsigned short int);
        }

        /*
         * Check if the fingerprint already exists in the database.
         */
        fp_match = fingerprint_db_match_exact(&tls_fingerprint_db, &fp_local); 

        if (fp_match != NULL) {
            /*
             * Found an existing fingerprint entry.
             */
            uint16_t label_count = fp_match->label_count;

            if (label_count == (MAX_FINGERPRINT_LABELS - 1)) {
                fprintf(stderr, "warning: tls_fingerprint_t is at max label capacity");
            } else {
                strncpy(fp_match->labels[label_count], lib_name_str,
                        MAX_FINGERPRINT_LABEL_LEN);
                fp_match->labels[label_count][MAX_FINGERPRINT_LABEL_LEN - 1] = '\0';
                fp_match->label_count += 1;
            }
        } else {
            /*
             * This is a new fingerprint database entry.
             */
            uint16_t db_count = tls_fingerprint_db.fingerprint_count;
            if (db_count < MAX_FINGERPRINT_DB) {
                /* Copy the library name label into local fingerprint */
                strncpy(fp_local.labels[0], lib_name_str,
                        MAX_FINGERPRINT_LABEL_LEN);
                fp_local.labels[0][MAX_FINGERPRINT_LABEL_LEN - 1] = '\0';
                fp_local.label_count += 1;

                /* Copy local fingerprint to the database */
                fingerprint_copy(&tls_fingerprint_db.fingerprints[db_count],
                                 &fp_local);

                /* Increment database count */
                tls_fingerprint_db.fingerprint_count += 1;
            } else {
                fprintf(stderr, "warning: tls_fingerprint_store is at max capacity");
            }
        }
    }

    tls_fingerprint_db_loaded = 1;
    rc = 0;

cleanup:
    /* Free the internal json memory */
    if (root_value) {
        json_value_free(root_value);
    }

    return rc;
}

/*
 * @brief Find a client TLS fingerprint match.
 *
 * Use data from the current flow's \p tls_info to search
 * the known tls fingerprint database for any matches.
 * If any matches are found, a pointer to the entry in the database
 * is set in \p tls_info for later retrieval. The \p percent
 * represents the users required percent of confidence in
 * order for a match to occur, 0 to 100. 100 means an exact match
 * (100% of fingerprint must be matched). 70 means a partial
 * match (70% of fingerprint must be matched).
 *
 * @param tls_info The client TLS information
 * @param percent The callers required percent of fingerprint match.
 *
 * return 0 for success, 1 for error
 */
static int tls_client_fingerprint_match(struct tls_information *tls_info,
                                        unsigned int percent) {
    fingerprint_t fp;
    fingerprint_t *db_fingerprint = NULL;
    unsigned short cs_count = 0;
    unsigned short ext_count = 0;
    int i, k = 0;

    if (!tls_fingerprint_db_loaded) {
        /* The fingerprint database is empty, bail out */
        return 1;
    }

    /* Get the number of ciphersuites and extensions */
    cs_count = tls_info->num_ciphersuites;
    ext_count = tls_info->num_tls_extensions;

    /* Zero the temporary fp */
    memset(&fp, 0, sizeof(fingerprint_t));

    fp.fingerprint_len = (cs_count + ext_count) * sizeof(unsigned short);

    if (fp.fingerprint_len > MAX_FINGERPRINT_LEN) {
        if (JOY_TLS_DEBUG) {
            loginfo("error: fingerprint too large, aborting");
        }
        return 1;
    }

    /*
     * Copy data into temporary fingerprint.
     */
    if (cs_count) {
        k = 0;
        for (i = 0; i < cs_count; i++) {
            /*
             * Kinda weird because we're copying 2 bytes
             * at a time into a raw byte buffer
             */
            memcpy(&fp.fingerprint[k],
                   (unsigned char *)&tls_info->ciphersuites[i],
                   sizeof(unsigned short));

            k += sizeof(unsigned short);
        }
    }
    if (ext_count) {
        /* Start just beyond the cs data */
        int start_pos = cs_count * 2;
        k = 0;
        for (i = 0; i < ext_count; i ++) {
            /*
             * Kinda weird because we're copying 2 bytes
             * at a time into a raw byte buffer
             */
            memcpy(&fp.fingerprint[k + start_pos],
                   (unsigned char *)&tls_info->tls_extensions[i].type,
                   sizeof(unsigned short));

            k += sizeof(unsigned short);
        }
    }

    if (percent == 100) {
        /* Find an exact database fingerprint match */
        db_fingerprint = fingerprint_db_match_exact(&tls_fingerprint_db, &fp);
    } else {
        loginfo("api-error: partial matching not supported yet");
        return 1;
    }

    if (db_fingerprint != NULL) {
        /* Point to database entry in client tls info */
        tls_info->tls_fingerprint = db_fingerprint;
    }

    return 0;
}

#if 0
static unsigned int packet_is_sslv2_hello (const void *data) {
    const unsigned char *d = data;
    unsigned char b[3];
  
    b[0] = d[0];
    b[1] = d[1];
    b[2] = d[2];

    if (b[0] & 0x80) {
        b[0] &= 0x7F;
        if (raw_to_unsigned_short(b) > 9) {
            if (b[2] == 0x01) {
	            return tls_sslv2;
            }
        }    
    }

    return tls_unknown;
}
#endif

static int tls_version_to_internal(unsigned char major,
                                   unsigned char minor) {
    int internal_version = 0;

    if ((major != 3) || (minor > 4)) {
        /*
         * Currently only capture SSLV3, TLS1.0, 1.1, 1.2, 1.3
         * Allow the dev version of TlS 1.3
         */
        if (major != 0x7F || minor != 0x12) {
            return 0;
        }
    }

    switch(major) {
        case 3:
            switch(minor) {
                case 0:
                    internal_version = TLS_VERSION_SSLV3;
                    break;
                case 1:
                    internal_version = TLS_VERSION_1_0;
                    break;
                case 2:
                    internal_version = TLS_VERSION_1_1;
                    break;
                case 3:
                    internal_version = TLS_VERSION_1_2;
                    break;
                case 4:
                    internal_version = TLS_VERSION_1_3;
                    break;
            }
            break;
        case 2:
            internal_version = TLS_VERSION_SSLV2;
            break;
        case 0x7F:
            switch(minor) {
                case 0x12:
                    internal_version = TLS_VERSION_1_3;
                    break;
            }
        default:
            ;
    }

    return internal_version;
}

static int tls_handshake_hello_get_version(struct tls_information *tls_info,
                                           const unsigned char *data) {
    int internal_version = 0;
    unsigned char major = *data;
    unsigned char minor = *(data + 1);

    internal_version = tls_version_to_internal(major, minor);
    if (!internal_version) {
        /* Could not get the version, error or unsupported */
        return 1;
    }

    /* Capture it */
    tls_info->tls_v = internal_version;

    return 0;
}

/**
 * \fn void tls_update (struct tls_information *r,
 *                      const struct pcap_pkthdr *header,
 *                      const void *payload,
 *                      unsigned int len,
 *                      unsigned int report_tls)
 *
 * \brief Parse, process, and record TLS payload data.
 *
 * \param r TLS structure pointer
 * \param payload Beginning of the payload data.
 * \param len Length in bytes of the data that \p payload is pointing to.
 * \param report_tls Flag indicating whether this feature should run.
 *                   0 for no, 1 for yes
 *
 * \return
 */
void tls_update (struct tls_information *r,
                 const struct pcap_pkthdr *header,
                 const void *payload,
                 unsigned int len,
                 unsigned int report_tls) {
    const void *start = payload;
    const struct tls_header *tls = NULL;
    uint16_t tls_len;

    /*
     * Check run flag.
     * Bail if 0.
     */
    if (!report_tls) {
        return;
    }

    /* currently skipping SSLv2 */
  
    /* TODO Should have a more robust way to deal with "large" packets */
    if (len > 6000 || len == 0) {
        return;
    }

    /* Allocate TLS info struct if needed and initialize */
    if (r == NULL) {
        r = malloc(sizeof(struct tls_information));
        if (r != NULL) {
            tls_init(r);
        }
    }

    /* Cast beginning of payload to a tls_header */
    tls = (const struct tls_header *)start;

    if (tls->content_type == TLS_CONTENT_HANDSHAKE &&
	(tls->handshake.msg_type == TLS_HANDSHAKE_SERVER_HELLO ||
	 tls->handshake.msg_type == TLS_HANDSHAKE_CERTIFICATE)) {
        if (r->start_cert == 0) {
            /* Create buffer to store the server certificate */
            r->certificate_buffer = calloc(1,MAX_CERTIFICATE_BUFFER);
            memcpy(r->certificate_buffer, tls, len);
            r->certificate_offset += len;
      
            r->start_cert = 1;
        } else if (r->start_cert == 1){
            /*
             * The TLS record already contains data related to the server certificate.
             * Try to append to that buffer if there is enough space.
             */
            if (r->certificate_offset + len <= MAX_CERTIFICATE_BUFFER) {
	            memcpy(r->certificate_buffer+r->certificate_offset, tls, len);
	            r->certificate_offset += len;
            }
        }

    } else if (r->start_cert == 1) {
        if (r->certificate_offset + len > MAX_CERTIFICATE_BUFFER) {
        } else {
            memcpy(r->certificate_buffer+r->certificate_offset, tls, len);
            r->certificate_offset += len;
        }
    }

    while (len > 0) {
        /* Cast beginning of payload to a tls_header */
        tls = (const struct tls_header *)start;

        /* Find the length of the TLS message */
        tls_len = tls_header_get_length(tls);

        if (((tls_len == 0) || (tls_len > len)) && !ipfix_collect_port) {
            return;
        }

        if (r->certificate_offset && r->start_cert == 1 &&
            ((tls->content_type == TLS_CONTENT_APPLICATION_DATA) ||
             (tls->content_type == TLS_CONTENT_CHANGE_CIPHER_SPEC) ||
             (tls->content_type == TLS_CONTENT_ALERT) ||
             (r->certificate_offset >= MAX_CERTIFICATE_BUFFER - 300) ||
             (ipfix_collect_port && tls->content_type == TLS_CONTENT_HANDSHAKE &&
              tls->handshake.msg_type == TLS_HANDSHAKE_CERTIFICATE))) {
            /*
             * We are past the certificate exchange phase in the handshake.
             * Now decide if we want to process the data in certificate buffer or not.
             */
            if (r->certificate_offset > 200) {
                /*
                 * The certificate is long enough to process. Go ahead and do that now.
                 */
                tls_certificate_process(r->certificate_buffer, r->certificate_offset, r);
                if (r->certificate_buffer) {
                    free(r->certificate_buffer);
                    r->certificate_buffer = 0;
                }
            } else {
                /*
                 * Free up the memory space we previously allocated in the certificate buffer.
                 */
                if (r->certificate_buffer) {
                    free(r->certificate_buffer);
                    r->certificate_buffer = 0;
                }
            }

            /*
             *  Indicate that we are finished dealing with the certificates
             *  for remainder of this particular flow.
             */
            r->start_cert = 2;
        }

        if (tls->content_type == TLS_CONTENT_APPLICATION_DATA) {
            if (!r->tls_v) {
                /* Write the TLS version to record if empty */
                if (tls_header_version_capture(r, tls)) {
                    /* TLS version sanity check failed */
                    return;
                }
            }
        } else if (tls->content_type == TLS_CONTENT_HANDSHAKE) {
            /*
             * Check if handshake type is valid.
             */
            if (((tls->handshake.msg_type > 2) && (tls->handshake.msg_type < 11)) ||
                ((tls->handshake.msg_type > 16) && (tls->handshake.msg_type < 20)) ||
                (tls->handshake.msg_type > 20)) {
	              /*
	               * We encountered an unknown HandshakeType, so this packet is
	               * not actually a TLS handshake, so we bail on decoding it.
	               */
	              return;
            }

            /*
             * Match to a handshake type we are interested in.
             */
            if (tls->handshake.msg_type == TLS_HANDSHAKE_CLIENT_HELLO) {
                /*
                 * Handshake: ClientHello
                 */
                unsigned int body_len = 0;

                if (!r->tls_v) {
                    /* Write the TLS version to record if empty */
                    if (tls_handshake_hello_get_version(r, &tls->handshake.body)) {
                        /* TLS version sanity check failed */
                        return;
                    }
                }

                r->role = role_client;
                body_len = tls_handshake_get_length(&tls->handshake);
                if (body_len > tls_len) {
                    return;
                }
                tls_client_hello_get_ciphersuites(&tls->handshake.body, body_len, r);
                tls_client_hello_get_extensions(&tls->handshake.body, body_len, r);

                if (r->tls_fingerprint == NULL) {
                    tls_client_fingerprint_match(r, 100);
                }
            } else if (tls->handshake.msg_type == TLS_HANDSHAKE_SERVER_HELLO) {
                /*
                 * Handshake: ServerHello
                 */
                unsigned int body_len = 0;

                if (!r->tls_v) {
                    /* Write the TLS version to record if empty */
                    if (tls_handshake_hello_get_version(r, &tls->handshake.body)) {
                        /* TLS version sanity check failed */
                        return;
                    }
                }

                r->role = role_server;
                body_len = tls_handshake_get_length(&tls->handshake);
                if (body_len > tls_len) {
                    return;
                }
                tls_server_hello_get_ciphersuite(&tls->handshake.body, body_len, r);
                tls_server_hello_get_extensions(&tls->handshake.body, body_len, r);
            } else if (tls->handshake.msg_type == TLS_HANDSHAKE_CLIENT_KEY_EXCHANGE) {
                /*
                 * Handshake: ClientKeyExchange
                 */
                tls_handshake_get_client_key_exchange(&tls->handshake, tls_len, r);
            }

            if (r->tls_op < MAX_NUM_RCD_LEN) {
                /* Record the handshake message type for this packet */
	            r->tls_type[r->tls_op].handshake = tls->handshake.msg_type;
            }      
        } else if (tls->content_type != TLS_CONTENT_CHANGE_CIPHER_SPEC && 
	               tls->content_type != TLS_CONTENT_ALERT) {
            /* 
             * We encountered an unknown ContentType, so this is not
             * actually a TLS record, so we bail on decoding it.
             */      
            return;
        } else if (tls->content_type == TLS_CONTENT_ALERT) {
	    /* 
	     * In the case of a Server sending an alert in response
	     * to a ClientHello
	     */
            if (!r->tls_v) {
	      /* Write the TLS version to record if empty */
	      if (tls_handshake_hello_get_version(r, &tls->handshake.body)) {
		/* TLS version sanity check failed */
		return;
	      }
	    }
      
        }

        /*
         * Record TLS record lengths and arrival times
         */
        if (r->tls_op < MAX_NUM_RCD_LEN) {
            r->tls_type[r->tls_op].content = tls->content_type;
            r->tls_len[r->tls_op] = tls_len;
            if (header == NULL) {
                /* The pcap_pkthdr is not available, cannot get timestamp */
                const struct timeval ts = {0};
                r->tls_time[r->tls_op] = ts;
            } else {
                r->tls_time[r->tls_op] = header->ts;
            }
        }

        /* Increment TLS record count in tls_information */
        r->tls_op++;

        tls_len += 5; /* Advance over header */
        start += tls_len;
	if ((tls_len == 0) || (tls_len > len)) {
	  return;
	}
        len -= tls_len;
    }

    return;
}

/**
 * \fn int tls_certificate_process (const void *data,
 *                                  int data_len,
 *                                  struct tls_information *tls_info)
 *
 * \brief Sift through \p data processing any certificate
 *        handshake messages that are encountered.
 *
 * \param data Beginning of the data to process.
 * \param data_len Length of \p data in bytes.
 * \param tls_info Pointer to the TLS info struct that will be written into.
 *
 * \return 0 for success, 1 for failure
 */
static int tls_certificate_process (const void *data,
                                    int data_len,
                                    struct tls_information *tls_info) {
    const struct tls_header *tls_hdr;
    unsigned int tls_len;

    while (data_len > 200) {
        tls_hdr = data;

        if (tls_hdr->content_type != TLS_CONTENT_HANDSHAKE) {
            break;
        }

        /* Get the length of the handshake portion of the message */
        tls_len = tls_header_get_length(tls_hdr);

        /* Only parse Certificate message types */
        if (tls_hdr->handshake.msg_type == TLS_HANDSHAKE_CERTIFICATE) {
            unsigned int body_len = tls_handshake_get_length(&tls_hdr->handshake);
	    if (body_len > tls_len) {
	      return 0;
	    }
            tls_server_certificate_parse(&tls_hdr->handshake.body, body_len, tls_info);
        }

        /* Adjust for the length of tls_hdr metadata */
        tls_len += 5;

        /* Advance over this handshake message */
        data += tls_len;
        data_len -= tls_len;
    }

    return 0;
}

/**
 * \fn void tls_header_version_capture (struct tls_information *tls_info,
 *                                      const struct tls_header *tls_hdr)
 *
 * \brief Get the TLS version out of the header, and write it into the record.
 *
 * \param tls_info TLS structure pointer
 * \param tls_hdr TLS header structure that holds version.
 *
 * \return 0 for success, 1 for failure
 */
static int tls_header_version_capture (struct tls_information *tls_info,
                                       const struct tls_header *tls_hdr) {
    int internal_version = 0;
    struct tls_protocol_version version = tls_hdr->protocol_version;

    internal_version = tls_version_to_internal(version.major, version.minor);
    if (!internal_version) {
        /* Could not get the version, error or unsupported */
        return 1;
    }

    /* Capture it */
    tls_info->tls_v = internal_version;

    return 0;
}

#if 0
static void printf_raw_as_hex_tls (const void *data, unsigned int len) {
    const unsigned char *x = data;
    const unsigned char *end = data + len;

    if (data == NULL) { /* special case for nfv9 TLS export */
        printf("\"");   /* quotes needed for JSON */
        printf("\"");
        return ;
    }
  
    printf("\"");   /* quotes needed for JSON */
    while (x < end) {
        printf("%02x", *x++);
    }
    printf("\"");
}
#endif

static void zprintf_raw_as_hex_tls (zfile f, const void *data, unsigned int len) {
    const unsigned char *x = data;
    const unsigned char *end = data + len;

    if (len > 1024) {
      return;
    }

    if (data == NULL) { /* special case for nfv9 TLS export */
        zprintf(f, "\"");   /* quotes needed for JSON */
        zprintf(f, "\"");
        return ;
    }
  
    zprintf(f, "\"");   /* quotes needed for JSON */
    while (x < end) {
        zprintf(f, "%02x", *x++);
    }
    zprintf(f, "\"");
}

static void print_bytes_dir_time_tls (unsigned short int pkt_len, 
    char *dir, struct timeval ts, struct tls_type_code type, 
    char *term, zfile f) {

    zprintf(f, "{\"b\":%u,\"dir\":\"%s\",\"ipt\":%u,\"tp\":\"%u:%u\"}%s", 
	      pkt_len, dir, timeval_to_milliseconds_tls(ts), type.content,
          type.handshake, term);
}

static void len_time_print_interleaved_tls (unsigned int op, const unsigned short *len, 
    const struct timeval *time, const struct tls_type_code *type,
    unsigned int op2, const unsigned short *len2, 
    const struct timeval *time2, const struct tls_type_code *type2, zfile f) {
    unsigned int i, j, imax, jmax;
    struct timeval ts, ts_last, ts_start, tmp;
    unsigned int pkt_len;
    char *dir;
    struct tls_type_code typecode;
    unsigned int num_pkt_len_tls = NUM_PKT_LEN_TLS;

    zprintf(f, ",\"srlt\":[");

    if (len2 == NULL) {
      
        ts_start = *time;

        imax = op > num_pkt_len_tls ? num_pkt_len_tls : op;
        if (imax == 0) { 
            ; /* no packets had data, so we print out nothing */
        } else {
            for (i = 0; i < imax-1; i++) {
	            if (i > 0) {
	                timer_sub_tls(&time[i], &time[i-1], &ts);
	            } else {
	                timer_clear_tls(&ts);
	            }
	            print_bytes_dir_time_tls(len[i], OUT, ts, type[i], ",", f);
            }
            if (i == 0) {        /* this code could be simplified */ 	
	            timer_clear_tls(&ts);  
            } else {
	            timer_sub_tls(&time[i], &time[i-1], &ts);
            }
            print_bytes_dir_time_tls(len[i], OUT, ts, type[i], "", f);
        }
        zprintf(f, "]"); 
    } else {

        if (timer_lt_tls(time, time2)) {
            ts_start = *time;
        } else {
            ts_start = *time2;
        }

        imax = op > num_pkt_len_tls ? num_pkt_len_tls : op;
        jmax = op2 > num_pkt_len_tls ? num_pkt_len_tls : op2;
        i = j = 0;
        ts_last = ts_start;
        while ((i < imax) || (j < jmax)) {      

            if (i >= imax) {  /* record list is exhausted, so use twin */
	            dir = OUT;
	            ts = time2[j];
	            pkt_len = len2[j];
	            typecode = type2[j];
	            j++;
            } else if (j >= jmax) {  /* twin list is exhausted, so use record */
	            dir = IN;
	            ts = time[i];
	            pkt_len = len[i];
	            typecode = type[i];
	            i++;
            } else { /* neither list is exhausted, so use list with lowest time */     

	            if (timer_lt_tls(&time[i], &time2[j])) {
	                ts = time[i];
	                pkt_len = len[i];
	                typecode = type[i];
	                dir = IN;
	                if (i < imax) {
	                    i++;
	                }
	            } else {
	                ts = time2[j];
	                pkt_len = len2[j];
	                typecode = type2[j];
	                dir = OUT;
	                if (j < jmax) {
	                    j++;
	                }
	            }
            }
            timer_sub_tls(&ts, &ts_last, &tmp);
            print_bytes_dir_time_tls(pkt_len, dir, tmp, typecode, "", f);
            ts_last = ts;
            if (!((i == imax) & (j == jmax))) { /* we are done */
	            zprintf(f, ",");
            }
        }
        zprintf(f, "]");
    }
}

/**
 * \fn void tls_print_json (const struct tls_information *data,
 *                          const struct tls_information *data_twin,
 *                          zfile f)
 *
 * \param data pointer to TLS information structure
 * \param data_twin pointer to twin TLS information structure
 * \param f destination file for the output
 *
 * \return
 *
 */
void tls_print_json (const struct tls_information *data,
                     const struct tls_information *data_twin,
                     zfile f) {
    int i;

    /* sanity check tls data passed in */
    if (data == NULL) {
        return;
    }

    /* make sure the tls info passed in is reliable */
    if (!data->tls_v) {
        return;
    }

    /* if a twin is present make sure its info is reliable */
    if (data_twin != NULL && !data_twin->tls_v) {
        return;
    }

    zprintf(f, ",\"tls\":{");

    if (data->tls_v) {
        zprintf(f, "\"tls_ov\":%u", data->tls_v);
    }
    if (data_twin && data_twin->tls_v) {
        if (data->tls_v) {
            zprintf(f, ",\"tls_iv\":%u", data_twin->tls_v);
        } else {
            zprintf(f, "\"tls_iv\":%u", data_twin->tls_v);
        }
    }

    if (data->tls_client_key_length) {
        zprintf(f, ",\"tls_client_key_length\":%u", data->tls_client_key_length);
        zprintf(f, ",\"clientKeyExchange\":");
        zprintf_raw_as_hex_tls(f, data->clientKeyExchange, data->tls_client_key_length/8);
    }
    if (data_twin && data_twin->tls_client_key_length) {
        zprintf(f, ",\"tls_client_key_length\":%u", data_twin->tls_client_key_length);
        zprintf(f, ",\"clientKeyExchange\":");
        zprintf_raw_as_hex_tls(f, data_twin->clientKeyExchange, data_twin->tls_client_key_length/8);
    }

    /* print out TLS random */
    if (data->role == role_client) {
	zprintf(f, ",\"tls_crandom\":");
	zprintf_raw_as_hex_tls(f, data->tls_random, 32);
	if (data_twin) {
	    if (data_twin->role == role_server) {
		zprintf(f, ",\"tls_srandom\":");
		zprintf_raw_as_hex_tls(f, data_twin->tls_random, 32);
	    }  else if (data_twin->role == role_client) {
		zprintf(f, ",\"error\":\"twin clients\"");  
	    } 
	} 
    } else if (data->role == role_server) {
	zprintf(f, ",\"tls_srandom\":");
	zprintf_raw_as_hex_tls(f, data->tls_random, 32);
	if (data_twin) {
	    if (data_twin->role == role_client) {
		zprintf(f, ",\"tls_crandom\":");
		zprintf_raw_as_hex_tls(f, data_twin->tls_random, 32);
	    } else if (data_twin->role == role_server) {
		zprintf(f, ",\"error\":\"twin servers\"");  
	    }
	}
    }

    if (data->tls_sid_len) {
        zprintf(f, ",\"tls_osid\":");
        zprintf_raw_as_hex_tls(f, data->tls_sid, data->tls_sid_len);
    }
    if (data_twin && data_twin->tls_sid_len) {
        zprintf(f, ",\"tls_isid\":");
        zprintf_raw_as_hex_tls(f, data_twin->tls_sid, data_twin->tls_sid_len);
    }

    if (data->sni_length) {
        zprintf(f, ",\"SNI\":[\"%s\"]",(char *)data->sni);
    }
    if (data_twin && data_twin->sni_length) {
        zprintf(f, ",\"SNI\":[\"%s\"]",(char *)data_twin->sni);
    }

    if (data->num_ciphersuites) {
        if (data->num_ciphersuites == 1) {
            zprintf(f, ",\"scs\":\"%04x\"", data->ciphersuites[0]);
        } else {
            zprintf(f, ",\"cs\":[");
            for (i = 0; i < data->num_ciphersuites-1; i++) {
	            zprintf(f, "\"%04x\",", data->ciphersuites[i]);
            }
            zprintf(f, "\"%04x\"]", data->ciphersuites[i]);
        }
    }  
    if (data_twin && data_twin->num_ciphersuites) {
        if (data_twin->num_ciphersuites == 1) {
            zprintf(f, ",\"scs\":\"%04x\"", data_twin->ciphersuites[0]);
        } else {
            zprintf(f, ",\"cs\":[");
            for (i = 0; i < data_twin->num_ciphersuites-1; i++) {
	            zprintf(f, "\"%04x\",", data_twin->ciphersuites[i]);
            }
            zprintf(f, "\"%04x\"]", data_twin->ciphersuites[i]);
        }
    }    
  
    if (data->num_tls_extensions) {
        zprintf(f, ",\"tls_ext\":[");
        for (i = 0; i < data->num_tls_extensions-1; i++) {
            zprintf(f, "{\"type\":\"%04x\",", data->tls_extensions[i].type);
            zprintf(f, "\"length\":%i,\"data\":", data->tls_extensions[i].length);
            zprintf_raw_as_hex_tls(f, data->tls_extensions[i].data, data->tls_extensions[i].length);
            zprintf(f, "},");
        }
        zprintf(f, "{\"type\":\"%04x\",", data->tls_extensions[i].type);
        zprintf(f, "\"length\":%i,\"data\":", data->tls_extensions[i].length);
        zprintf_raw_as_hex_tls(f, data->tls_extensions[i].data, data->tls_extensions[i].length);
        zprintf(f, "}]");
    }  
    if (data_twin && data_twin->num_tls_extensions) {
        zprintf(f, ",\"tls_ext\":[");
        for (i = 0; i < data_twin->num_tls_extensions-1; i++) {
            zprintf(f, "{\"type\":\"%04x\",", data_twin->tls_extensions[i].type);
            zprintf(f, "\"length\":%i,\"data\":", data_twin->tls_extensions[i].length);
            zprintf_raw_as_hex_tls(f, data_twin->tls_extensions[i].data, data_twin->tls_extensions[i].length);
            zprintf(f, "},");
        }
        zprintf(f, "{\"type\":\"%04x\",", data_twin->tls_extensions[i].type);
        zprintf(f, "\"length\":%i,\"data\":", data_twin->tls_extensions[i].length);
        zprintf_raw_as_hex_tls(f, data_twin->tls_extensions[i].data, data_twin->tls_extensions[i].length);
        zprintf(f, "}]");
    }
  
    if (data->num_server_tls_extensions) {
        zprintf(f, ",\"s_tls_ext\":[");
        for (i = 0; i < data->num_server_tls_extensions-1; i++) {
            zprintf(f, "{\"type\":\"%04x\",", data->server_tls_extensions[i].type);
            zprintf(f, "\"length\":%i,\"data\":", data->server_tls_extensions[i].length);
            zprintf_raw_as_hex_tls(f, data->server_tls_extensions[i].data, data->server_tls_extensions[i].length);
            zprintf(f, "},");
        }
        zprintf(f, "{\"type\":\"%04x\",", data->server_tls_extensions[i].type);
        zprintf(f, "\"length\":%i,\"data\":", data->server_tls_extensions[i].length);
        zprintf_raw_as_hex_tls(f, data->server_tls_extensions[i].data, data->server_tls_extensions[i].length);
        zprintf(f, "}]");
    }  
    if (data_twin && data_twin->num_server_tls_extensions) {
        zprintf(f, ",\"s_tls_ext\":[");
        for (i = 0; i < data_twin->num_server_tls_extensions-1; i++) {
            zprintf(f, "{\"type\":\"%04x\",", data_twin->server_tls_extensions[i].type);
            zprintf(f, "\"length\":%i,\"data\":", data_twin->server_tls_extensions[i].length);
            zprintf_raw_as_hex_tls(f, data_twin->server_tls_extensions[i].data, data_twin->server_tls_extensions[i].length);
            zprintf(f, "},");
        }
        zprintf(f, "{\"type\":\"%04x\",", data_twin->server_tls_extensions[i].type);
        zprintf(f, "\"length\":%i,\"data\":", data_twin->server_tls_extensions[i].length);
        zprintf_raw_as_hex_tls(f, data_twin->server_tls_extensions[i].data, data_twin->server_tls_extensions[i].length);
        zprintf(f, "}]");
    }

    if (data->tls_fingerprint) {
        zprintf(f, ",\"fingerprint_labels\":[");
        for (i = 0; i < data->tls_fingerprint->label_count; i++) {
	        zprintf(f, "\"%s\"", data->tls_fingerprint->labels[i]);
            if (i == (data->tls_fingerprint->label_count - 1)) {
                zprintf(f, "]");
            } else {
                zprintf(f, ", ");
            }
        }
    }

    if (data->num_certificates) {
        zprintf(f, ",\"server_cert\":[");
        for (i = 0; i < data->num_certificates-1; i++) {
            tls_certificate_printf(&data->certificates[i], f);
            zprintf(f, "},");
        }
        tls_certificate_printf(&data->certificates[i], f);    
        zprintf(f, "}]");
    }
    if (data_twin && data_twin->num_certificates) {
        zprintf(f, ",\"server_cert\":[");
        for (i = 0; i < data_twin->num_certificates-1; i++) {
            tls_certificate_printf(&data_twin->certificates[i], f);
            zprintf(f, "},");
        }
        tls_certificate_printf(&data_twin->certificates[i], f);    
        zprintf(f, "}]");
    }  
    /* print out TLS application data lengths and times, if any */

    if (data->tls_op) {
        if (data_twin) {
	        len_time_print_interleaved_tls(data->tls_op, data->tls_len, data->tls_time, data->tls_type,
				       data_twin->tls_op, data_twin->tls_len, data_twin->tls_time, data_twin->tls_type, f);
        } else {
	    /*
	     * unidirectional TLS does not typically happen, but if it
	     * does, we need to pass in zero/NULLs, since there is no twin
	     */
	        len_time_print_interleaved_tls(data->tls_op, data->tls_len, data->tls_time, data->tls_type, 0, NULL, NULL, NULL, f);
        }
    }

    zprintf(f, "}");
}

/**
 * \fn void tls_certificate_printf (const struct tls_certificate *data,
 *                                  zfile f)
 *
 * \brief Print the contents of a TLS certificate to compressed JSON output.
 *
 * \param data pointer to TLS certificate structure
 * \param f destination file for the output
 *
 * \return
 *
 */
static void tls_certificate_printf (const struct tls_certificate *data, zfile f) {
    int j;

    zprintf(f, "{\"length\":%i", data->length);
    if (data->serial_number) {
        zprintf(f, ",\"serial_number\":");
        zprintf_raw_as_hex_tls(f, data->serial_number, data->serial_number_length);
    }
    
    if (data->signature) {
        zprintf(f, ",\"signature\":");
        zprintf_raw_as_hex_tls(f, data->signature, data->signature_length);
    }

    if (*data->signature_algorithm) {
        zprintf(f, ",\"signature_algorithm\": \"%s\"", data->signature_algorithm);
    }

    if (data->signature_key_size) {
        zprintf(f, ",\"signature_key_size\":%i", data->signature_key_size);
    }
    
    if (data->num_issuer_items) {
        zprintf(f, ",\"issuer\":[");
        for (j = 0; j < data->num_issuer_items; j++) {
	        zprintf(f, "{\"entry_id\": \"%s\",", data->issuer[j].id);
            /* Print the data as a string */
	        zprintf(f, "\"entry_data\":\"%s\"}", (char *)data->issuer[j].data);
            if (j == (data->num_issuer_items - 1)) {
                zprintf(f, "]");
            } else {
                zprintf(f, ",");
            }
        }
    }

    if (data->num_subject_items) {
        zprintf(f, ",\"subject\":[");
        for (j = 0; j < data->num_subject_items; j++) {
	        zprintf(f, "{\"entry_id\": \"%s\",", data->subject[j].id);
            /* Print the data as a string */
	        zprintf(f, "\"entry_data\":\"%s\"}", (char *)data->subject[j].data);
            if (j == (data->num_subject_items - 1)) {
                zprintf(f, "]");
            } else {
                zprintf(f, ",");
            }
        }
    }

    if (data->num_extension_items) {
        zprintf(f, ",\"extensions\":[");
        for (j = 0; j < data->num_extension_items; j++) {
	        zprintf(f, "{\"entry_id\": \"%s\",", data->extensions[j].id);
	        zprintf(f, "\"entry_data\": ");
	        zprintf_raw_as_hex_tls(f, data->extensions[j].data, data->extensions[j].data_length);
	        zprintf(f, "}");
            if (j == (data->num_extension_items - 1)) {
                zprintf(f, "]");
            } else {
                zprintf(f, ",");
            }
        }
    }
    
    if (data->validity_not_before) {
        zprintf(f, ",\"validity_not_before\":");
        zprintf_raw_as_hex_tls(f, data->validity_not_before, data->validity_not_before_length);
    }
    if (data->validity_not_after) {
        zprintf(f, ",\"validity_not_after\":");
        zprintf_raw_as_hex_tls(f, data->validity_not_after, data->validity_not_after_length);
    }
    
    if (*data->subject_public_key_algorithm) {
        zprintf(f, ",\"subject_public_key_algorithm\": \"%s\"", data->subject_public_key_algorithm);
    }
    
    if (data->subject_public_key_size) {
        zprintf(f, ",\"subject_public_key_size\":%i", data->subject_public_key_size);
    }
}

/*
 * \brief Unit test for ts_client_fingerprint_match().
 *
 * \return 0 for success, otherwise number of failures
 */
static int tls_test_client_fingerprint_match() {
    struct tls_information record;
    int num_fails = 0;

    tls_init(&record);

    record.num_ciphersuites = 20;
    record.num_tls_extensions = 1;

    /* Known ciphersuites */
    record.ciphersuites[0] = 0x0039;
    record.ciphersuites[1] = 0x0038;
    record.ciphersuites[2] = 0x0035;
    record.ciphersuites[3] = 0x0016;
    record.ciphersuites[4] = 0x0013;
    record.ciphersuites[5] = 0x000a;
    record.ciphersuites[6] = 0x0033;
    record.ciphersuites[7] = 0x0032;
    record.ciphersuites[8] = 0x002f;
    record.ciphersuites[9] = 0x0007;
    record.ciphersuites[10] = 0x0005;
    record.ciphersuites[11] = 0x0004;
    record.ciphersuites[12] = 0x0015;
    record.ciphersuites[13] = 0x0012;
    record.ciphersuites[14] = 0x0009;
    record.ciphersuites[15] = 0x0014;
    record.ciphersuites[16] = 0x0011;
    record.ciphersuites[17] = 0x0008;
    record.ciphersuites[18] = 0x0006;
    record.ciphersuites[19] = 0x0003;

    /* Known extensions */
    record.tls_extensions[0].type = 0x0023;

    tls_client_fingerprint_match(&record, 100);
    if (record.tls_fingerprint == NULL) {
        loginfo("failure: could not match known fingerprint");
        num_fails++;
    }

    tls_delete(&record);

    return num_fails;
}

/*
 * \brief Test the internal TLS X509 certificate parsing api.
 *
 * \return 0 for success, otherwise number of failures
 */
static int tls_test_certificate_parsing() {
    const char *test_cert_filenames[] = {"dummy_cert_rsa2048.pem"};
    int max_filename_len = 50;
    int num_test_cert_files = 1;
    int num_fails = 0;
    int i = 0;

    for (i = 0; i < num_test_cert_files; i++) {
        FILE *fp = NULL;
        X509 *cert = NULL;
        struct tls_information tmp_tls_record;
        struct tls_certificate *cert_record = NULL;
        const char *filename = test_cert_filenames[i];

        /* Preprare the temporary record */
        tls_init(&tmp_tls_record);
        cert_record = &tmp_tls_record.certificates[0];
        tmp_tls_record.num_certificates++;

        fp = joy_utils_open_resource_file(filename);
        if (!fp) {
            loginfo("failure: unable to open %s", filename);
            num_fails++;
            goto end_loop;
        }

        cert = PEM_read_X509(fp, NULL, NULL, NULL);
        if (!cert) {
            loginfo("failure: could not convert %s PEM into X509", filename);
            num_fails++;
            goto end_loop;
        }

        /*************************************
         * Test subject
         ************************************/
        if (tls_x509_get_subject(cert, cert_record)){
            loginfo("failure: tls_x509_get_subject - %s", filename);
            num_fails++;
        } else {
            if (!strncmp(filename, "dummy_cert_rsa2048.pem", max_filename_len)) {
                /* We are using the dummy_rsa2048 for this case */
                int known_items_count = 7;
                int failed = 0;

                if (cert_record->num_subject_items == known_items_count) {
                    struct tls_item_entry kat_subject[known_items_count];
                    int j = 0;

                    /* Known values */
                    strncpy(kat_subject[0].id, "countryName", MAX_OPENSSL_STRING);
                    kat_subject[0].data_length = 2;
                    kat_subject[0].data = calloc(kat_subject[0].data_length, sizeof(unsigned char));
                    memcpy(kat_subject[0].data, "US", kat_subject[0].data_length);

                    strncpy(kat_subject[1].id, "stateOrProvinceName", MAX_OPENSSL_STRING);
                    kat_subject[1].data_length = 10;
                    kat_subject[1].data = calloc(kat_subject[1].data_length, sizeof(unsigned char));
                    memcpy(kat_subject[1].data, "California", kat_subject[1].data_length);

                    strncpy(kat_subject[2].id, "localityName", MAX_OPENSSL_STRING);
                    kat_subject[2].data_length = 11;
                    kat_subject[2].data = calloc(kat_subject[2].data_length, sizeof(unsigned char));
                    memcpy(kat_subject[2].data, "Los Angeles", kat_subject[2].data_length);

                    strncpy(kat_subject[3].id, "organizationName", MAX_OPENSSL_STRING);
                    kat_subject[3].data_length = 12;
                    kat_subject[3].data = calloc(kat_subject[3].data_length, sizeof(unsigned char));
                    memcpy(kat_subject[3].data, "Joy Software", kat_subject[3].data_length);

                    strncpy(kat_subject[4].id, "organizationalUnitName", MAX_OPENSSL_STRING);
                    kat_subject[4].data_length = 12;
                    kat_subject[4].data = calloc(kat_subject[4].data_length, sizeof(unsigned char));
                    memcpy(kat_subject[4].data, "Unit Testing", kat_subject[4].data_length);

                    strncpy(kat_subject[5].id, "commonName", MAX_OPENSSL_STRING);
                    kat_subject[5].data_length = 10;
                    kat_subject[5].data = calloc(kat_subject[5].data_length, sizeof(unsigned char));
                    memcpy(kat_subject[5].data, "github.com", kat_subject[5].data_length);

                    strncpy(kat_subject[6].id, "emailAddress", MAX_OPENSSL_STRING);
                    kat_subject[6].data_length = 16;
                    kat_subject[6].data = calloc(kat_subject[6].data_length, sizeof(unsigned char));
                    memcpy(kat_subject[6].data, "dummy@brains.com", kat_subject[6].data_length);

                    /*
                     * KAT
                     */
                    for (j = 0; j < known_items_count; j++) {
                        if (strncmp(cert_record->subject[j].id, kat_subject[j].id, MAX_OPENSSL_STRING)) {
                            loginfo("error: subject[%d].id does not match", j);
                            failed = 1;
                        }
                        if (cert_record->subject[j].data_length != kat_subject[j].data_length) {
                            loginfo("error: subject[%d].data_length does not match", j);
                            failed = 1;
                        }
                        if (memcmp(cert_record->subject[j].data, kat_subject[j].data, kat_subject[j].data_length)) {
                            loginfo("error: subject[%d].data does not match", j);
                            failed = 1;
                        }
                    }

                    /* Cleanup the temp known value */
                    for (j = 0; j < known_items_count; j++) {
                        if (kat_subject[j].data) {
                            free(kat_subject[j].data);
                        }
                    }
                } else {
                    loginfo("error: expected %d subject items, got %d",
                            known_items_count, cert_record->num_subject_items);
                    failed = 1;
                }

                if (failed){
                    /* There was at least one case that threw error */
                    loginfo("failure: tls_x509_get_subject - %s", filename);
                    num_fails++;
                }
            }
        }

        /*************************************
         * Test issuer
         ************************************/
        if (tls_x509_get_issuer(cert, cert_record)) {
            loginfo("failure: tls_x509_get_issuer - %s", filename);
            num_fails++;
        } else {
            if (!strncmp(filename, "dummy_cert_rsa2048.pem", max_filename_len)) {
                /* We are using the dummy_rsa2048 for this case */
                int known_items_count = 7;
                int failed = 0;

                if (cert_record->num_issuer_items == known_items_count) {
                    struct tls_item_entry kat_issuer[known_items_count];
                    int j = 0;

                    /* Known values */
                    strncpy(kat_issuer[0].id, "countryName", MAX_OPENSSL_STRING);
                    kat_issuer[0].data_length = 2;
                    kat_issuer[0].data = calloc(kat_issuer[0].data_length, sizeof(unsigned char));
                    memcpy(kat_issuer[0].data, "US", kat_issuer[0].data_length);

                    strncpy(kat_issuer[1].id, "stateOrProvinceName", MAX_OPENSSL_STRING);
                    kat_issuer[1].data_length = 10;
                    kat_issuer[1].data = calloc(kat_issuer[1].data_length, sizeof(unsigned char));
                    memcpy(kat_issuer[1].data, "California", kat_issuer[1].data_length);

                    strncpy(kat_issuer[2].id, "localityName", MAX_OPENSSL_STRING);
                    kat_issuer[2].data_length = 11;
                    kat_issuer[2].data = calloc(kat_issuer[2].data_length, sizeof(unsigned char));
                    memcpy(kat_issuer[2].data, "Los Angeles", kat_issuer[2].data_length);

                    strncpy(kat_issuer[3].id, "organizationName", MAX_OPENSSL_STRING);
                    kat_issuer[3].data_length = 12;
                    kat_issuer[3].data = calloc(kat_issuer[3].data_length, sizeof(unsigned char));
                    memcpy(kat_issuer[3].data, "Joy Software", kat_issuer[3].data_length);

                    strncpy(kat_issuer[4].id, "organizationalUnitName", MAX_OPENSSL_STRING);
                    kat_issuer[4].data_length = 12;
                    kat_issuer[4].data = calloc(kat_issuer[4].data_length, sizeof(unsigned char));
                    memcpy(kat_issuer[4].data, "Unit Testing", kat_issuer[4].data_length);

                    strncpy(kat_issuer[5].id, "commonName", MAX_OPENSSL_STRING);
                    kat_issuer[5].data_length = 10;
                    kat_issuer[5].data = calloc(kat_issuer[5].data_length, sizeof(unsigned char));
                    memcpy(kat_issuer[5].data, "github.com", kat_issuer[5].data_length);

                    strncpy(kat_issuer[6].id, "emailAddress", MAX_OPENSSL_STRING);
                    kat_issuer[6].data_length = 16;
                    kat_issuer[6].data = calloc(kat_issuer[6].data_length, sizeof(unsigned char));
                    memcpy(kat_issuer[6].data, "dummy@brains.com", kat_issuer[6].data_length);

                    /*
                     * KAT
                     */
                    for (j = 0; j < known_items_count; j++) {
                        if (strncmp(cert_record->issuer[j].id, kat_issuer[j].id, MAX_OPENSSL_STRING)) {
                            loginfo("error: issuer[%d].id does not match", j);
                            failed = 1;
                        }
                        if (cert_record->issuer[j].data_length != kat_issuer[j].data_length) {
                            loginfo("error: issuer[%d].data_length does not match", j);
                            failed = 1;
                        }
                        if (memcmp(cert_record->issuer[j].data, kat_issuer[j].data, kat_issuer[j].data_length)) {
                            loginfo("error: issuer[%d].data does not match", j);
                            failed = 1;
                        }
                    }

                    /* Cleanup the temp known value */
                    for (j = 0; j < known_items_count; j++) {
                        if (kat_issuer[j].data) {
                            free(kat_issuer[j].data);
                        }
                    }
                } else {
                    loginfo("error: expected %d issuer items, got %d",
                            known_items_count, cert_record->num_issuer_items);
                    failed = 1;
                }

                if (failed){
                    /* There was at least one case that threw error */
                    loginfo("failure: tls_x509_get_issuer - %s", filename);
                    num_fails++;
                }
            }
        }

        /*************************************
         * Test validity
         ************************************/
        if (tls_x509_get_validity_period(cert, cert_record)) {
            loginfo("failure: tls_x509_get_validity_period - %s", filename);
            num_fails++;
        } else {
            if (!strncmp(filename, "dummy_cert_rsa2048.pem", max_filename_len)) {
                /* We are using the dummy_rsa2048 for this case */
                uint16_t known_not_before_length = 13;
                uint16_t known_not_after_length = 13;
                int failed = 0;

                unsigned char known_not_before[] = {
                    0x31, 0x37, 0x30, 0x33, 0x33, 0x31, 0x31, 0x38,
                    0x32, 0x38, 0x33, 0x35, 0x5a
                };

                unsigned char known_not_after[] = {
                    0x31, 0x38, 0x30, 0x33, 0x33, 0x31, 0x31, 0x38,
                    0x32, 0x38, 0x33, 0x35, 0x5a
                };

                if (cert_record->validity_not_before_length != known_not_before_length) {
                    loginfo("error: not_before length does not match");
                    failed = 1;
                }

                if (memcmp(cert_record->validity_not_before, known_not_before, known_not_before_length)) {
                    loginfo("error: not_before data does not match");
                    failed = 1;
                }

                if (cert_record->validity_not_before_length != known_not_before_length) {
                    loginfo("error: not_after length does not match");
                    failed = 1;
                }

                if (memcmp(cert_record->validity_not_after, known_not_after, known_not_after_length)) {
                    loginfo("error: not_after data does not match");
                    failed = 1;
                }

                if (failed){
                    /* There was at least one case that threw error */
                    loginfo("failure: tls_x509_get_validity_period - %s", filename);
                    num_fails++;
                }
            }
        }

        /*************************************
         * Test serial
         ************************************/
        if (tls_x509_get_serial(cert, cert_record)) {
            loginfo("failure: tls_x509_get_serial - %s", filename);
            num_fails++;
        } else {
            if (!strncmp(filename, "dummy_cert_rsa2048.pem", max_filename_len)) {
                /* We are using the dummy_rsa2048 for this case */
                uint16_t known_serial_length = 8;
                int failed = 0;

                unsigned char known_serial[] = {
                    0xd4, 0xfe, 0x2c, 0xa9, 0xfe, 0x6e, 0x39, 0x2b
                };

                if (cert_record->serial_number_length != known_serial_length) {
                    loginfo("error: serial length does not match");
                    failed = 1;
                }

                if (memcmp(cert_record->serial_number, known_serial, known_serial_length)) {
                    loginfo("error: serial data does not match");
                    failed = 1;
                }

                if (failed){
                    /* There was at least one case that threw error */
                    loginfo("failure: tls_x509_get_serial - %s", filename);
                    num_fails++;
                }
            }
        }

        /*************************************
         * Test extensions
         ************************************/
        if (tls_x509_get_extensions(cert, cert_record)) {
            loginfo("failure: tls_x509_get_extensions - %s", filename);
            num_fails++;
        } else {
            if (!strncmp(filename, "dummy_cert_rsa2048.pem", max_filename_len)) {
                /* We are using the dummy_rsa2048 for this case */
                int known_items_count = 3;
                int failed = 0;

                if (cert_record->num_extension_items == known_items_count) {
                    struct tls_item_entry kat_extensions[known_items_count];
                    int j = 0;

                    unsigned char known_subject_key_identifier[] = {
                        0x04, 0x14, 0xce, 0xbf, 0xd3, 0x46, 0xc6, 0x75,
                        0xab, 0x8c, 0xb2, 0xe8, 0xcf, 0xb8, 0x2e, 0x2f,
                        0x43, 0x6e, 0xc9, 0x17, 0xad, 0xba
                    };

                    unsigned char known_authority_key_identifier[] = {
                        0x30, 0x16, 0x80, 0x14, 0xce, 0xbf, 0xd3, 0x46,
                        0xc6, 0x75, 0xab, 0x8c, 0xb2, 0xe8, 0xcf, 0xb8,
                        0x2e, 0x2f, 0x43, 0x6e, 0xc9, 0x17, 0xad, 0xba
                    };

                    unsigned char known_basic_constraints[] = {
                        0x30, 0x03, 0x01, 0x01, 0xff
                    };

                    /* Known values */
                    strncpy(kat_extensions[0].id, "X509v3 Subject Key Identifier", MAX_OPENSSL_STRING);
                    kat_extensions[0].data_length = 22;
                    kat_extensions[0].data = calloc(kat_extensions[0].data_length, sizeof(unsigned char));
                    memcpy(kat_extensions[0].data, known_subject_key_identifier, kat_extensions[0].data_length);

                    strncpy(kat_extensions[1].id, "X509v3 Authority Key Identifier", MAX_OPENSSL_STRING);
                    kat_extensions[1].data_length = 24;
                    kat_extensions[1].data = calloc(kat_extensions[1].data_length, sizeof(unsigned char));
                    memcpy(kat_extensions[1].data, known_authority_key_identifier, kat_extensions[1].data_length);

                    strncpy(kat_extensions[2].id, "X509v3 Basic Constraints", MAX_OPENSSL_STRING);
                    kat_extensions[2].data_length = 5;
                    kat_extensions[2].data = calloc(kat_extensions[2].data_length, sizeof(unsigned char));
                    memcpy(kat_extensions[2].data, known_basic_constraints, kat_extensions[2].data_length);

                    /*
                     * KAT
                     */
                    for (j = 0; j < known_items_count; j++) {
                        if (strncmp(cert_record->extensions[j].id, kat_extensions[j].id, MAX_OPENSSL_STRING)) {
                            loginfo("error: extensions[%d].id does not match", j);
                            failed = 1;
                        }
                        if (cert_record->extensions[j].data_length != kat_extensions[j].data_length) {
                            loginfo("error: extensions[%d].data_length does not match", j);
                            failed = 1;
                        }
                        if (memcmp(cert_record->extensions[j].data, kat_extensions[j].data, kat_extensions[j].data_length)) {
                            loginfo("error: extensions[%d].data does not match", j);
                            failed = 1;
                        }
                    }

                    /* Cleanup the temp known value */
                    for (j = 0; j < known_items_count; j++) {
                        if (kat_extensions[j].data) {
                            free(kat_extensions[j].data);
                        }
                    }
                } else {
                    loginfo("error: expected %d extension items, got %d",
                            known_items_count, cert_record->num_extension_items);
                    failed = 1;
                }

                if (failed){
                    /* There was at least one case that threw error */
                    loginfo("failure: tls_x509_get_extensions - %s", filename);
                    num_fails++;
                }
            }
        }

        /*************************************
         * Test signature algorithm
         ************************************/
        if (tls_x509_get_signature_algorithm(cert, cert_record)) {
            loginfo("failure: tls_x509_get_signature_algorithm - %s", filename);
            num_fails++;
        } else {
            if (!strncmp(filename, "dummy_cert_rsa2048.pem", max_filename_len)) {
                /* We are using the dummy_rsa2048 for this case */
                char *known_signature_algorithm = "sha256WithRSAEncryption";
                int failed = 0;

                if (strncmp(cert_record->signature_algorithm, known_signature_algorithm, MAX_OPENSSL_STRING)) {
                    loginfo("error: signature algorithm does not match");
                    failed = 1;
                }

                if (failed){
                    /* There was at least one case that threw error */
                    loginfo("failure: tls_x509_get_signature_algorithm - %s", filename);
                    num_fails++;
                }
            }
        }

        /*************************************
         * Test signature
         ************************************/
        if (tls_x509_get_signature(cert, cert_record)) {
            loginfo("failure: tls_x509_get_signature - %s", filename);
            num_fails++;
        } else {
            if (!strncmp(filename, "dummy_cert_rsa2048.pem", max_filename_len)) {
                /* We are using the dummy_rsa2048 for this case */
                uint16_t known_signature_length = 256;
                uint16_t known_signature_key_size = 2048;
                int failed = 0;

                unsigned char known_signature[] = {
                    0xbf, 0x79, 0x42, 0xe4, 0xb3, 0xba, 0x38, 0x06,
                    0x95, 0xba, 0x8e, 0x1d, 0xdb, 0xbd, 0xa7, 0xd1,
                    0xe7, 0xd6, 0x92, 0xf7, 0xbe, 0x77, 0x05, 0xa6,
                    0x92, 0x0e, 0x17, 0x75, 0x05, 0xb7, 0x06, 0xaf,
                    0x80, 0xe0, 0x5a, 0x2b, 0xd5, 0x8b, 0x4f, 0x7f,
                    0xce, 0x1b, 0xf6, 0xdb, 0x06, 0x95, 0x8d, 0x85,
                    0xda, 0x27, 0xf1, 0xbd, 0x88, 0x43, 0xa6, 0x86,
                    0xe0, 0x51, 0x3f, 0x1d, 0xc7, 0x4e, 0xe9, 0xcc,
                    0x29, 0x37, 0x7e, 0x57, 0x5a, 0x91, 0x1b, 0x4f,
                    0xaa, 0xd0, 0x62, 0x62, 0xc8, 0x01, 0x8d, 0x92,
                    0x48, 0xb2, 0x19, 0x0e, 0x89, 0x9f, 0x26, 0x8a,
                    0x34, 0x98, 0xa1, 0x2d, 0x71, 0xfe, 0xa0, 0xa8,
                    0x4c, 0x64, 0xba, 0xc8, 0x43, 0x81, 0x2f, 0xd8,
                    0x83, 0xd6, 0xb8, 0x14, 0xb9, 0xf8, 0xf2, 0x71,
                    0x31, 0x86, 0x5d, 0x79, 0xd8, 0xe4, 0x48, 0xee,
                    0xd0, 0xaf, 0xcc, 0x66, 0x94, 0x8d, 0x6d, 0xa9,
                    0x20, 0xf9, 0x61, 0x13, 0x77, 0x25, 0x86, 0xc0,
                    0xb2, 0x75, 0xb0, 0x95, 0xbe, 0x8e, 0xc0, 0x68,
                    0x3c, 0xc3, 0x35, 0xe4, 0x8f, 0x5b, 0xc1, 0x1b,
                    0x91, 0x16, 0x2e, 0x9a, 0x3a, 0x77, 0x36, 0x0c,
                    0xe0, 0x1f, 0x5e, 0x3f, 0x75, 0xc9, 0xfe, 0x3b,
                    0x9d, 0xfc, 0x2a, 0xaf, 0x20, 0x4c, 0xf0, 0xe1,
                    0xa3, 0xac, 0x3b, 0x42, 0x11, 0x61, 0x60, 0xf5,
                    0x82, 0x93, 0x06, 0x3c, 0x53, 0x5f, 0x44, 0x54,
                    0xcf, 0x7d, 0x96, 0xc0, 0xf2, 0x44, 0xe1, 0x03,
                    0x43, 0x9a, 0x4e, 0xc4, 0x7e, 0x16, 0xaf, 0x6f,
                    0xe2, 0x41, 0x84, 0x54, 0x82, 0x73, 0x0f, 0x48,
                    0x2e, 0xd3, 0x04, 0x40, 0x81, 0x97, 0x82, 0xf3,
                    0x49, 0x9f, 0x6d, 0xc5, 0x8f, 0x56, 0xc8, 0x45,
                    0x73, 0xf4, 0x39, 0x88, 0xbf, 0x6e, 0xe4, 0x39,
                    0x24, 0xaf, 0xaa, 0x13, 0xb3, 0x1b, 0x23, 0x9d,
                    0xee, 0xa2, 0xc4, 0xc1, 0x02, 0xec, 0xd6, 0xdf
                };

                if (cert_record->signature_key_size != known_signature_key_size) {
                    loginfo("error: signature key size does not match");
                    failed = 1;
                }

                if (cert_record->signature_length != known_signature_length) {
                    loginfo("error: signature length does not match");
                    failed = 1;
                }

                if (memcmp(cert_record->signature, known_signature, known_signature_length)) {
                    loginfo("error: signature data does not match");
                    failed = 1;
                }

                if (failed){
                    /* There was at least one case that threw error */
                    loginfo("failure: tls_x509_get_signature - %s", filename);
                    num_fails++;
                }
            }
        }

        /*************************************
         * Test public key info
         ************************************/
        if (tls_x509_get_subject_pubkey_algorithm(cert, cert_record)) {
            loginfo("failure: tls_x509_get_subject_pubkey_algorithm - %s", filename);
            num_fails++;
        } else {
            if (!strncmp(filename, "dummy_cert_rsa2048.pem", max_filename_len)) {
                /* We are using the dummy_rsa2048 for this case */
                char *known_public_key_algorithm = "rsaEncryption";
                uint16_t known_public_key_size = 2160;
                int failed = 0;

                if (cert_record->subject_public_key_size != known_public_key_size) {
                    loginfo("error: public key size does not match");
                    failed = 1;
                }

                if (strncmp(cert_record->subject_public_key_algorithm, known_public_key_algorithm, MAX_OPENSSL_STRING)) {
                    loginfo("error: public key algorithm does not match");
                    failed = 1;
                }

                if (failed){
                    /* There was at least one case that threw error */
                    loginfo("failure: tls_x509_get_subject_pubkey_algorithm - %s", filename);
                    num_fails++;
                }
            }
        }

end_loop:
        /*
         * Cleanup
         */
        if (cert) {
            X509_free(cert);
            CRYPTO_cleanup_all_ex_data();
        }
        if (fp) {
            fclose(fp);
        }
        tls_delete(&tmp_tls_record);
    }

    return num_fails;
}

static unsigned char* tls_skip_packet_tcp_header(const unsigned char *packet_data,
                                                 unsigned int packet_len,
                                                 unsigned int *size_payload) {
    const struct ip_hdr *ip = NULL;
    unsigned int ip_hdr_len = 0;
    const struct tcp_hdr *tcp = NULL;
    unsigned int tcp_hdr_len = 0;
    unsigned char *payload = NULL;

    /* define/compute ip header offset */
    ip = (struct ip_hdr*)(packet_data + ETHERNET_HDR_LEN);
    ip_hdr_len = ip_hdr_length(ip);
    if (ip_hdr_len < 20) {
        loginfo("error: invalid ip header of len %d", ip_hdr_len);
        return NULL;
    }

    if (ntohs(ip->ip_len) < sizeof(struct ip_hdr)) {
        /* IP packet is malformed (shorter than a complete IP header) */
        loginfo("error: ip packet malformed, ip_len: %d", ntohs(ip->ip_len));
        return NULL;
    }

    tcp = (const struct tcp_hdr *)((unsigned char *)ip + ip_hdr_len);
    tcp_hdr_len = tcp_hdr_length(tcp);

    if (tcp_hdr_len < 20 || tcp_hdr_len > (packet_len - ip_hdr_len)) {
      loginfo("error: invalid tcp hdr length");
      return NULL;
    }

    /* define/compute tcp payload (segment) offset */
    payload = ((unsigned char *)tcp + tcp_hdr_len);

    /* compute tcp payload (segment) size */
    *size_payload = packet_len - ETHERNET_HDR_LEN - ip_hdr_len - tcp_hdr_len;

    return payload;
}

static int tls_test_extract_client_hello(const unsigned char *data,
                                         unsigned int data_len,
                                         char *filename) {
    struct tls_information record;
    const struct tls_header *tls_hdr = NULL;
    const unsigned char *body = NULL;
    unsigned int body_len = 0;
    int num_fails = 0;

    tls_init(&record);

    tls_hdr = (const struct tls_header *)data;
    body_len = tls_handshake_get_length(&tls_hdr->handshake);
    body = &tls_hdr->handshake.body;

    if (body_len > data_len) {
        loginfo("error: handshake body length (%d) too long", body_len);
        num_fails++;
        goto end;
    }

    tls_handshake_hello_get_version(&record, body);
    tls_client_hello_get_ciphersuites(body, body_len, &record);
    tls_client_hello_get_extensions(body, body_len, &record);

    if (!strcmp(filename, "sample_tls12_handshake_0.pcap")) {
        unsigned short known_ciphersuites_count = 15;
        unsigned short known_extensions_count = 11;
        struct tls_extension known_extensions[known_extensions_count];
        int failed = 0;
        int i = 0;

        unsigned short known_ciphersuites[] = {49195, 49199, 52393, 52392, 49196, 49200, 49162, 49161,
                                               49171, 49172, 51, 57, 47, 53, 10};

        unsigned char kat_data_0[] = {0x00, 0x13, 0x00, 0x00, 0x10, 0x77, 0x77, 0x77,
                                      0x2e, 0x66, 0x61, 0x63, 0x65, 0x62, 0x6f, 0x6f,
                                      0x6b, 0x2e, 0x63, 0x6f, 0x6d};
        unsigned char kat_data_3[] = {0x00, 0x08, 0x00, 0x1d, 0x00, 0x17, 0x00, 0x18,
                                      0x00, 0x19};
        unsigned char kat_data_4[] = {0x01, 0x00};
        unsigned char kat_data_6[] = {0x00, 0x0c, 0x02, 0x68, 0x32, 0x08, 0x68, 0x74,
                                      0x74, 0x70, 0x2f, 0x31, 0x2e, 0x31};
        unsigned char kat_data_7[] = {0x01, 0x00, 0x00, 0x00, 0x00};
        unsigned char kat_data_10[] = {0x00, 0x16, 0x04, 0x03, 0x05, 0x03, 0x06, 0x03,
                                       0x08, 0x04, 0x08, 0x05, 0x08, 0x06, 0x04, 0x01,
                                       0x05, 0x01, 0x06, 0x01, 0x02, 0x03, 0x02, 0x01};

        memset(known_extensions, 0, sizeof(known_extensions));

        /* Fill in the KAT extensions */
        known_extensions[0].type = 0x0000;
        known_extensions[0].length = 21;
        known_extensions[0].data = calloc(known_extensions[0].length, sizeof(unsigned char));
        memcpy(known_extensions[0].data, kat_data_0, known_extensions[0].length);

        known_extensions[1].type = 0x0017;
        known_extensions[1].length = 0;

        known_extensions[2].type = 0xff01;
        known_extensions[2].length = 1;
        known_extensions[2].data = calloc(known_extensions[2].length, sizeof(unsigned char));

        known_extensions[3].type = 0x000a;
        known_extensions[3].length = 10;
        known_extensions[3].data = calloc(known_extensions[3].length, sizeof(unsigned char));
        memcpy(known_extensions[3].data, kat_data_3, known_extensions[3].length);

        known_extensions[4].type = 0x000b;
        known_extensions[4].length = 2;
        known_extensions[4].data = calloc(known_extensions[4].length, sizeof(unsigned char));
        memcpy(known_extensions[4].data, kat_data_4, known_extensions[4].length);

        known_extensions[5].type = 0x0023;
        known_extensions[5].length = 0;

        known_extensions[6].type = 0x0010;
        known_extensions[6].length = 14;
        known_extensions[6].data = calloc(known_extensions[6].length, sizeof(unsigned char));
        memcpy(known_extensions[6].data, kat_data_6, known_extensions[6].length);

        known_extensions[7].type = 0x0005;
        known_extensions[7].length = 5;
        known_extensions[7].data = calloc(known_extensions[7].length, sizeof(unsigned char));
        memcpy(known_extensions[7].data, kat_data_7, known_extensions[7].length);

        known_extensions[8].type = 0x0012;
        known_extensions[8].length = 0;

        known_extensions[9].type = 0xff03;
        known_extensions[9].length = 0;

        known_extensions[10].type = 0x000d;
        known_extensions[10].length = 24;
        known_extensions[10].data = calloc(known_extensions[10].length, sizeof(unsigned char));
        memcpy(known_extensions[10].data, kat_data_10, known_extensions[10].length);

        if (record.num_ciphersuites != known_ciphersuites_count) {
            loginfo("error: ciphersuites count does not match")
            failed = 1;
        } else {
            for (i = 0; i < known_ciphersuites_count; i++) {
                if (record.ciphersuites[i] != known_ciphersuites[i]) {
                    loginfo("error: ciphersuite[%d] does not match", i)
                    failed = 1;
                }
            }
        }

        if (record.num_tls_extensions != known_extensions_count) {
            loginfo("error: extensions count does not match")
            failed = 1;
        } else {
            for (i = 0; i < known_extensions_count; i++) {
                /*
                 * KAT
                 */
                if (known_extensions[i].type != record.tls_extensions[i].type) {
                    loginfo("error: extension[%d] type does not match", i)
                    failed = 1;
                }

                if (known_extensions[i].length != record.tls_extensions[i].length) {
                    loginfo("error: extension[%d] length does not match", i)
                    failed = 1;
                }

                if (known_extensions[i].data) {
                    if (memcmp(known_extensions[i].data, record.tls_extensions[i].data,
                               known_extensions[i].length)) {
                        loginfo("error: extension[%d] data does not match", i)
                        failed = 1;
                    }

                    /* Free the temporary allocated data */
                    free(known_extensions[i].data);
                }
            }
        }

        if (failed) {
            loginfo("failure: tls_test_extract_client_hello - %s", filename);
            num_fails++;
        }
    }

end:
    /* Cleanup */
    tls_delete(&record);

    return num_fails;
}

static int tls_test_extract_server_hello(const unsigned char *data,
                                         unsigned int data_len,
                                         const char *filename) {
    struct tls_information record;
    const struct tls_header *tls_hdr = NULL;
    const unsigned char *body = NULL;
    unsigned int body_len = 0;
    int num_fails = 0;

    tls_init(&record);

    tls_hdr = (const struct tls_header *)data;
    body_len = tls_handshake_get_length(&tls_hdr->handshake);
    body = &tls_hdr->handshake.body;

    if (body_len > data_len) {
        loginfo("error: handshake body length (%d) too long", body_len);
        num_fails++;
        goto end;
    }

    tls_handshake_hello_get_version(&record, body);
    tls_server_hello_get_ciphersuite(body, body_len, &record);
    tls_server_hello_get_extensions(body, body_len, &record);

    if (!strcmp(filename, "sample_tls12_handshake_0.pcap")) {
        unsigned short known_extensions_count = 5;
        unsigned short known_ciphersuite = 0xc02b;
        struct tls_extension known_extensions[known_extensions_count];
        int failed = 0;
        int i = 0;

        unsigned char kat_data_2[] = {0x03, 0x00, 0x01, 0x02};
        unsigned char kat_data_4[] = {0x00, 0x03, 0x02, 0x68, 0x32};

        memset(known_extensions, 0, sizeof(known_extensions));

        /* Fill in the KAT extensions */
        known_extensions[0].type = 0x0000;
        known_extensions[0].length = 0;

        known_extensions[1].type = 0xff01;
        known_extensions[1].length = 1;
        known_extensions[1].data = calloc(known_extensions[1].length, sizeof(unsigned char));

        known_extensions[2].type = 0x000b;
        known_extensions[2].length = 4;
        known_extensions[2].data = calloc(known_extensions[2].length, sizeof(unsigned char));
        memcpy(known_extensions[2].data, kat_data_2, known_extensions[2].length);

        known_extensions[3].type = 0x0023;
        known_extensions[3].length = 0;

        known_extensions[4].type = 0x0010;
        known_extensions[4].length = 5;
        known_extensions[4].data = calloc(known_extensions[4].length, sizeof(unsigned char));
        memcpy(known_extensions[4].data, kat_data_4, known_extensions[4].length);

        if (record.ciphersuites[0] != known_ciphersuite) {
            loginfo("error: ciphersuite does not match")
            failed = 1;
        }

        if (record.num_server_tls_extensions != known_extensions_count) {
            loginfo("error: extensions count does not match")
            failed = 1;
        } else {
            for (i = 0; i < known_extensions_count; i++) {
                /*
                 * KAT
                 */
                if (known_extensions[i].type != record.server_tls_extensions[i].type) {
                    loginfo("error: extension[%d] type does not match", i)
                    failed = 1;
                }

                if (known_extensions[i].length != record.server_tls_extensions[i].length) {
                    loginfo("error: extension[%d] length does not match", i)
                    failed = 1;
                }

                if (known_extensions[i].data) {
                    if (memcmp(known_extensions[i].data, record.server_tls_extensions[i].data,
                               known_extensions[i].length)) {
                        loginfo("error: extension[%d] data does not match", i)
                        failed = 1;
                    }

                    /* Free the temporary allocated data */
                    free(known_extensions[i].data);
                }
            }
        }

        if (failed) {
            loginfo("failure: tls_test_extract_server_hello - %s", filename);
            num_fails++;
        }
    }

end:
    /* Cleanup */
    tls_delete(&record);

    return num_fails;
}

static int tls_test_initial_handshake() {
    pcap_t *pcap_handle = NULL;
    struct pcap_pkthdr header;
    const unsigned char *pkt_ptr = NULL;
    const unsigned char *payload_ptr = NULL;
    unsigned int payload_len = 0;
    char *filename = "sample_tls12_handshake_0.pcap";
    int num_fails = 0;

    pcap_handle = joy_utils_open_resource_pcap(filename);
    if (!pcap_handle) {
        loginfo("failure: unable to open %s", filename);
        num_fails++;
        goto end;
    }

    /* Test the client hello extraction */
    pkt_ptr = pcap_next(pcap_handle, &header);
    payload_ptr = tls_skip_packet_tcp_header(pkt_ptr, header.len, &payload_len);
    num_fails += tls_test_extract_client_hello(payload_ptr, payload_len, filename);

    /* Test the server hello extraction */
    pkt_ptr = pcap_next(pcap_handle, &header);
    payload_ptr = tls_skip_packet_tcp_header(pkt_ptr, header.len, &payload_len);
    num_fails += tls_test_extract_server_hello(payload_ptr, payload_len, filename);

    /* Certificate packet */
    pkt_ptr = pcap_next(pcap_handle, &header);
    payload_ptr = tls_skip_packet_tcp_header(pkt_ptr, header.len, &payload_len);

end:
    if (pcap_handle) {
        pcap_close(pcap_handle);
    }

    return num_fails;
}

/*
 * \brief Unit test for tls_handshake_hello_get_version().
 *
 * \return 0 for success, otherwise number of failures
 */
static int tls_test_handshake_hello_get_version() {
    struct tls_information record;
    unsigned char ssl_v3[] = {0x03, 0x00};
    unsigned char tls_1_0[] = {0x03, 0x01};
    unsigned char tls_1_1[] = {0x03, 0x02};
    unsigned char tls_1_2[] = {0x03, 0x03};
    unsigned char tls_1_3[] = {0x03, 0x04};
    int num_fails = 0;

    tls_init(&record);

    tls_handshake_hello_get_version(&record, ssl_v3);
    if (record.tls_v != TLS_VERSION_SSLV3) {
        loginfo("failure: sslv3 version capture");
        num_fails++;
    }

    tls_handshake_hello_get_version(&record, tls_1_0);
    if (record.tls_v != TLS_VERSION_1_0) {
        loginfo("failure: tls 1.0 version capture");
        num_fails++;
    }

    tls_handshake_hello_get_version(&record, tls_1_1);
    if (record.tls_v != TLS_VERSION_1_1) {
        loginfo("failure: tls 1.1 version capture");
        num_fails++;
    }

    tls_handshake_hello_get_version(&record, tls_1_2);
    if (record.tls_v != TLS_VERSION_1_2) {
        loginfo("failure: tls 1.2 version capture");
        num_fails++;
    }

    tls_handshake_hello_get_version(&record, tls_1_3);
    if (record.tls_v != TLS_VERSION_1_3) {
        loginfo("failure: tls 1.3 version capture");
        num_fails++;
    }

    return num_fails;
}

static int tls_test_calculate_handshake_length() {
    struct tls_handshake hand;
    unsigned int result = 0;
    int num_fails = 0;

    hand.lengthHi = 0x00;
    hand.lengthMid = 0x00;
    hand.lengthLo = 0x01;
    result = tls_handshake_get_length(&hand);
    if (result != 1) {
        loginfo("failure: expected (%d), got (%d)", 1, result);
        num_fails++;
    }

    hand.lengthHi = 0x00;
    hand.lengthMid = 0xff;
    hand.lengthLo = 0xff;
    result = tls_handshake_get_length(&hand);
    if (result != 65535) {
        loginfo("failure: expected (%d), got (%d)", 65535, result);
        num_fails++;
    }

    hand.lengthHi = 0xff;
    hand.lengthMid = 0xff;
    hand.lengthLo = 0xff;
    result = tls_handshake_get_length(&hand);
    if (result != 16777215) {
        loginfo("failure: expected (%d), got (%d)", 16777215, result);
        num_fails++;
    }

    hand.lengthHi = 0x00;
    hand.lengthMid = 0x00;
    hand.lengthLo = 0x00;
    result = tls_handshake_get_length(&hand);
    if (result != 0) {
        loginfo("failure: expected (%d), got (%d)", 0, result);
        num_fails++;
    }

    return num_fails;
}

void tls_unit_test() {
    int num_fails = 0;

    if (tls_fingerprint_db_loaded == 0) {
        /* Attempt to load in the TLS fingerprints for testing */
        tls_load_fingerprints();
    }

    loginfo("******************************");
    loginfo("Starting...\n");

    num_fails += tls_test_handshake_hello_get_version();

    num_fails += tls_test_calculate_handshake_length();

    num_fails += tls_test_client_fingerprint_match();

    num_fails += tls_test_initial_handshake();

    num_fails += tls_test_certificate_parsing();

    if (num_fails) {
        loginfo("Finished - # of failures: %d", num_fails);
    } else {
        loginfo("Finished - success");
    }
    loginfo("******************************\n");
}
<|MERGE_RESOLUTION|>--- conflicted
+++ resolved
@@ -92,15 +92,11 @@
  */
 #define MAX_CERT_SERIAL_LENGTH 24
 
-<<<<<<< HEAD
-=======
 /*
  * External objects, defined in joy.c
  */
-extern char *tls_fingerprint_file;
 extern unsigned int ipfix_collect_port;
 
->>>>>>> 72b5f7c3
 /* Store the tls_fingerprint.json data */
 static fingerprint_db_t tls_fingerprint_db;
 static int tls_fingerprint_db_loaded = 0;
